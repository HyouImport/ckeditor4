{
	"name": "ckeditor4-dev",
<<<<<<< HEAD
	"version": "4.13.2",
=======
	"version": "4.14.0",
>>>>>>> 8a12b041
	"description": "The development version of CKEditor - JavaScript WYSIWYG web text editor.",
	"devDependencies": {
		"benderjs": "0.4.3",
		"benderjs-coverage": "^0.2.2",
		"benderjs-jquery": "^0.3.0",
		"benderjs-sinon": "^0.3.1",
		"benderjs-yui": "^0.3.2",
		"benderjs-yui-beautified": "0.1.2",
		"cksource-samples-framework": "^1.0.1",
		"grunt": "^1.0.1",
		"grunt-contrib-concat": "^1.0.0",
		"grunt-contrib-imagemin": "^2.0.1",
		"grunt-contrib-jshint": "^1.0.0",
		"grunt-contrib-less": "^2.0.0",
		"grunt-contrib-watch": "^1.0.0",
		"grunt-githooks": "^0.6.0",
		"grunt-jscs": "^3.0.1",
		"grunt-jsduck": "^1.0.1",
		"less": "^3.8.0",
		"lesshat": "^4.1.0",
		"shelljs": "^0.8.2"
	},
	"scripts": {
		"test": "echo \"Error: no test specified\" && exit 1"
	},
	"keywords": [
		"ckeditor4",
		"ckeditor",
		"fckeditor",
		"editor",
		"wysiwyg",
		"html",
		"richtext",
		"text",
		"javascript"
	],
	"author": "CKSource (https://cksource.com/)",
	"license": "(GPL-2.0-or-later OR LGPL-2.1 OR MPL-1.1)",
	"bugs": "https://github.com/ckeditor/ckeditor4/issues",
	"homepage": "https://ckeditor.com",
	"repository": {
		"type": "git",
		"url": "https://github.com/ckeditor/ckeditor4.git"
	}
}<|MERGE_RESOLUTION|>--- conflicted
+++ resolved
@@ -1,10 +1,6 @@
 {
 	"name": "ckeditor4-dev",
-<<<<<<< HEAD
-	"version": "4.13.2",
-=======
 	"version": "4.14.0",
->>>>>>> 8a12b041
 	"description": "The development version of CKEditor - JavaScript WYSIWYG web text editor.",
 	"devDependencies": {
 		"benderjs": "0.4.3",
