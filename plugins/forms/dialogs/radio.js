--- conflicted
+++ resolved
@@ -105,9 +105,8 @@
 						}
 					}
 				}
-<<<<<<< HEAD
 			},
-				{
+			{
 				id: 'required',
 				type: 'checkbox',
 				label: editor.lang.forms.checkboxAndRadio.required,
@@ -124,13 +123,7 @@
 					else
 						element.removeAttribute( 'required' );
 				}
-			}
-			]
-		}
-		]
-=======
 			} ]
 		} ]
->>>>>>> 45e0cea9
 	};
 } );