﻿/**
 * @license Copyright (c) 2003-2015, CKSource - Frederico Knabben. All rights reserved.
 * For licensing, see LICENSE.md or http://ckeditor.com/license
 */

'use strict';

( function() {
	CKEDITOR.plugins.add( 'link', {
		requires: 'dialog,fakeobjects',
		// jscs:disable maximumLineLength
		lang: 'af,ar,bg,bn,bs,ca,cs,cy,da,de,el,en,en-au,en-ca,en-gb,eo,es,et,eu,fa,fi,fo,fr,fr-ca,gl,gu,he,hi,hr,hu,id,is,it,ja,ka,km,ko,ku,lt,lv,mk,mn,ms,nb,nl,no,pl,pt,pt-br,ro,ru,si,sk,sl,sq,sr,sr-latn,sv,th,tr,tt,ug,uk,vi,zh,zh-cn', // %REMOVE_LINE_CORE%
		// jscs:enable maximumLineLength
		icons: 'anchor,anchor-rtl,link,unlink', // %REMOVE_LINE_CORE%
		hidpi: true, // %REMOVE_LINE_CORE%
		onLoad: function() {
			// Add the CSS styles for anchor placeholders.
			var iconPath = CKEDITOR.getUrl( this.path + 'images' + ( CKEDITOR.env.hidpi ? '/hidpi' : '' ) + '/anchor.png' ),
				baseStyle = 'background:url(' + iconPath + ') no-repeat %1 center;border:1px dotted #00f;background-size:16px;';

			var template = '.%2 a.cke_anchor,' +
				'.%2 a.cke_anchor_empty' +
				',.cke_editable.%2 a[name]' +
				',.cke_editable.%2 a[data-cke-saved-name]' +
				'{' +
					baseStyle +
					'padding-%1:18px;' +
					// Show the arrow cursor for the anchor image (FF at least).
					'cursor:auto;' +
				'}' +
				'.%2 img.cke_anchor' +
				'{' +
					baseStyle +
					'width:16px;' +
					'min-height:15px;' +
					// The default line-height on IE.
					'height:1.15em;' +
					// Opera works better with "middle" (even if not perfect)
					'vertical-align:text-bottom;' +
				'}';

			// Styles with contents direction awareness.
			function cssWithDir( dir ) {
				return template.replace( /%1/g, dir == 'rtl' ? 'right' : 'left' ).replace( /%2/g, 'cke_contents_' + dir );
			}

			CKEDITOR.addCss( cssWithDir( 'ltr' ) + cssWithDir( 'rtl' ) );
		},

		init: function( editor ) {
			var allowed = 'a[!href]',
				required = 'a[href]';

			if ( CKEDITOR.dialog.isTabEnabled( editor, 'link', 'advanced' ) )
				allowed = allowed.replace( ']', ',accesskey,charset,dir,id,lang,name,rel,tabindex,title,type,download]{*}(*)' );
			if ( CKEDITOR.dialog.isTabEnabled( editor, 'link', 'target' ) )
				allowed = allowed.replace( ']', ',target,onclick]' );

			// Add the link and unlink buttons.
			editor.addCommand( 'link', new CKEDITOR.dialogCommand( 'link', {
				allowedContent: allowed,
				requiredContent: required
			} ) );
			editor.addCommand( 'anchor', new CKEDITOR.dialogCommand( 'anchor', {
				allowedContent: 'a[!name,id]',
				requiredContent: 'a[name]'
			} ) );
			editor.addCommand( 'unlink', new CKEDITOR.unlinkCommand() );
			editor.addCommand( 'removeAnchor', new CKEDITOR.removeAnchorCommand() );

			editor.setKeystroke( CKEDITOR.CTRL + 76 /*L*/, 'link' );

			if ( editor.ui.addButton ) {
				editor.ui.addButton( 'Link', {
					label: editor.lang.link.toolbar,
					command: 'link',
					toolbar: 'links,10'
				} );
				editor.ui.addButton( 'Unlink', {
					label: editor.lang.link.unlink,
					command: 'unlink',
					toolbar: 'links,20'
				} );
				editor.ui.addButton( 'Anchor', {
					label: editor.lang.link.anchor.toolbar,
					command: 'anchor',
					toolbar: 'links,30'
				} );
			}

			CKEDITOR.dialog.add( 'link', this.path + 'dialogs/link.js' );
			CKEDITOR.dialog.add( 'anchor', this.path + 'dialogs/anchor.js' );

			editor.on( 'doubleclick', function( evt ) {
				var element = CKEDITOR.plugins.link.getSelectedLink( editor ) || evt.data.element;

				if ( !element.isReadOnly() ) {
					if ( element.is( 'a' ) ) {
						evt.data.dialog = ( element.getAttribute( 'name' ) && ( !element.getAttribute( 'href' ) || !element.getChildCount() ) ) ? 'anchor' : 'link';

						// Pass the link to be selected along with event data.
						evt.data.link = element;
					} else if ( CKEDITOR.plugins.link.tryRestoreFakeAnchor( editor, element ) ) {
						evt.data.dialog = 'anchor';
					}
				}
			}, null, null, 0 );

			// If event was cancelled, link passed in event data will not be selected.
			editor.on( 'doubleclick', function( evt ) {
				// Make sure both links and anchors are selected (#11822).
				if ( evt.data.dialog in { link: 1, anchor: 1 } && evt.data.link )
					editor.getSelection().selectElement( evt.data.link );
			}, null, null, 20 );

			// If the "menu" plugin is loaded, register the menu items.
			if ( editor.addMenuItems ) {
				editor.addMenuItems( {
					anchor: {
						label: editor.lang.link.anchor.menu,
						command: 'anchor',
						group: 'anchor',
						order: 1
					},

					removeAnchor: {
						label: editor.lang.link.anchor.remove,
						command: 'removeAnchor',
						group: 'anchor',
						order: 5
					},

					link: {
						label: editor.lang.link.menu,
						command: 'link',
						group: 'link',
						order: 1
					},

					unlink: {
						label: editor.lang.link.unlink,
						command: 'unlink',
						group: 'link',
						order: 5
					}
				} );
			}

			// If the "contextmenu" plugin is loaded, register the listeners.
			if ( editor.contextMenu ) {
				editor.contextMenu.addListener( function( element ) {
					if ( !element || element.isReadOnly() )
						return null;

					var anchor = CKEDITOR.plugins.link.tryRestoreFakeAnchor( editor, element );

					if ( !anchor && !( anchor = CKEDITOR.plugins.link.getSelectedLink( editor ) ) )
						return null;

					var menu = {};

					if ( anchor.getAttribute( 'href' ) && anchor.getChildCount() )
						menu = { link: CKEDITOR.TRISTATE_OFF, unlink: CKEDITOR.TRISTATE_OFF };

					if ( anchor && anchor.hasAttribute( 'name' ) )
						menu.anchor = menu.removeAnchor = CKEDITOR.TRISTATE_OFF;

					return menu;
				} );
			}

			this.compiledProtectionFunction = getCompiledProtectionFunction( editor );
		},

		afterInit: function( editor ) {
			// Empty anchors upcasting to fake objects.
			editor.dataProcessor.dataFilter.addRules( {
				elements: {
					a: function( element ) {
						if ( !element.attributes.name )
							return null;

						if ( !element.children.length )
							return editor.createFakeParserElement( element, 'cke_anchor', 'anchor' );

						return null;
					}
				}
			} );

			var pathFilters = editor._.elementsPath && editor._.elementsPath.filters;
			if ( pathFilters ) {
				pathFilters.push( function( element, name ) {
					if ( name == 'a' ) {
						if ( CKEDITOR.plugins.link.tryRestoreFakeAnchor( editor, element ) || ( element.getAttribute( 'name' ) && ( !element.getAttribute( 'href' ) || !element.getChildCount() ) ) )
							return 'anchor';
					}
				} );
			}
		}
	} );

	// Loads the parameters in a selected link to the link dialog fields.
	var javascriptProtocolRegex = /^javascript:/,
		emailRegex = /^mailto:([^?]+)(?:\?(.+))?$/,
		emailSubjectRegex = /subject=([^;?:@&=$,\/]*)/,
		emailBodyRegex = /body=([^;?:@&=$,\/]*)/,
		anchorRegex = /^#(.*)$/,
		urlRegex = /^((?:http|https|ftp|news):\/\/)?(.*)$/,
		selectableTargets = /^(_(?:self|top|parent|blank))$/,
		encodedEmailLinkRegex = /^javascript:void\(location\.href='mailto:'\+String\.fromCharCode\(([^)]+)\)(?:\+'(.*)')?\)$/,
		functionCallProtectedEmailLinkRegex = /^javascript:([^(]+)\(([^)]+)\)$/,
		popupRegex = /\s*window.open\(\s*this\.href\s*,\s*(?:'([^']*)'|null)\s*,\s*'([^']*)'\s*\)\s*;\s*return\s*false;*\s*/,
		popupFeaturesRegex = /(?:^|,)([^=]+)=(\d+|yes|no)/gi;

	var advAttrNames = {
		id: 'advId',
		dir: 'advLangDir',
		accessKey: 'advAccessKey',
		// 'data-cke-saved-name': 'advName',
		name: 'advName',
		lang: 'advLangCode',
		tabindex: 'advTabIndex',
		title: 'advTitle',
		type: 'advContentType',
		'class': 'advCSSClasses',
		charset: 'advCharset',
		style: 'advStyles',
		rel: 'advRel'
	};

	function unescapeSingleQuote( str ) {
		return str.replace( /\\'/g, '\'' );
	}

	function escapeSingleQuote( str ) {
		return str.replace( /'/g, '\\$&' );
	}

	function protectEmailAddressAsEncodedString( address ) {
		var charCode,
			length = address.length,
			encodedChars = [];

		for ( var i = 0; i < length; i++ ) {
			charCode = address.charCodeAt( i );
			encodedChars.push( charCode );
		}

		return 'String.fromCharCode(' + encodedChars.join( ',' ) + ')';
	}

	function protectEmailLinkAsFunction( editor, email ) {
		var plugin = editor.plugins.link,
			name = plugin.compiledProtectionFunction.name,
			params = plugin.compiledProtectionFunction.params,
			paramName, paramValue, retval;

		retval = [ name, '(' ];
		for ( var i = 0; i < params.length; i++ ) {
			paramName = params[ i ].toLowerCase();
			paramValue = email[ paramName ];

			i > 0 && retval.push( ',' );
			retval.push( '\'', paramValue ? escapeSingleQuote( encodeURIComponent( email[ paramName ] ) ) : '', '\'' );
		}
		retval.push( ')' );
		return retval.join( '' );
	}

	function getCompiledProtectionFunction( editor ) {
		var emailProtection = editor.config.emailProtection || '',
			compiledProtectionFunction;

		// Compile the protection function pattern.
		if ( emailProtection && emailProtection != 'encode' ) {
			compiledProtectionFunction = {};

			emailProtection.replace( /^([^(]+)\(([^)]+)\)$/, function( match, funcName, params ) {
				compiledProtectionFunction.name = funcName;
				compiledProtectionFunction.params = [];
				params.replace( /[^,\s]+/g, function( param ) {
					compiledProtectionFunction.params.push( param );
				} );
			} );
		}

		return compiledProtectionFunction;
	}

	/**
	 * Set of Link plugin helpers.
	 *
	 * @class
	 * @singleton
	 */
	CKEDITOR.plugins.link = {
		/**
		 * Get the surrounding link element of the current selection.
		 *
		 *		CKEDITOR.plugins.link.getSelectedLink( editor );
		 *
		 *		// The following selections will all return the link element.
		 *
		 *		<a href="#">li^nk</a>
		 *		<a href="#">[link]</a>
		 *		text[<a href="#">link]</a>
		 *		<a href="#">li[nk</a>]
		 *		[<b><a href="#">li]nk</a></b>]
		 *		[<a href="#"><b>li]nk</b></a>
		 *
		 * @since 3.2.1
		 * @param {CKEDITOR.editor} editor
		 */
		getSelectedLink: function( editor ) {
			var selection = editor.getSelection();
			var selectedElement = selection.getSelectedElement();
			if ( selectedElement && selectedElement.is( 'a' ) )
				return selectedElement;

			var range = selection.getRanges()[ 0 ];

			if ( range ) {
				range.shrink( CKEDITOR.SHRINK_TEXT );
				return editor.elementPath( range.getCommonAncestor() ).contains( 'a', 1 );
			}
			return null;
		},

		/**
		 * Collects anchors available in the editor (i.e. used by the Link plugin).
		 * Note that the scope of search is different for inline (the "global" document) and
		 * classic (`iframe`-based) editors (the "inner" document).
		 *
		 * @since 4.3.3
		 * @param {CKEDITOR.editor} editor
		 * @returns {CKEDITOR.dom.element[]} An array of anchor elements.
		 */
		getEditorAnchors: function( editor ) {
			var editable = editor.editable(),

				// The scope of search for anchors is the entire document for inline editors
				// and editor's editable for classic editor/divarea (#11359).
				scope = ( editable.isInline() && !editor.plugins.divarea ) ? editor.document : editable,

				links = scope.getElementsByTag( 'a' ),
				imgs = scope.getElementsByTag( 'img' ),
				anchors = [],
				i = 0,
				item;

			// Retrieve all anchors within the scope.
			while ( ( item = links.getItem( i++ ) ) ) {
				if ( item.data( 'cke-saved-name' ) || item.hasAttribute( 'name' ) ) {
					anchors.push( {
						name: item.data( 'cke-saved-name' ) || item.getAttribute( 'name' ),
						id: item.getAttribute( 'id' )
					} );
				}
			}
			// Retrieve all "fake anchors" within the scope.
			i = 0;

			while ( ( item = imgs.getItem( i++ ) ) ) {
				if ( ( item = this.tryRestoreFakeAnchor( editor, item ) ) ) {
					anchors.push( {
						name: item.getAttribute( 'name' ),
						id: item.getAttribute( 'id' )
					} );
				}
			}

			return anchors;
		},

		/**
		 * Opera and WebKit do not make it possible to select empty anchors. Fake
		 * elements must be used for them.
		 *
		 * @readonly
		 * @deprecated 4.3.3 It is set to `true` in every browser.
		 * @property {Boolean}
		 */
		fakeAnchor: true,

		/**
		 * For browsers that do not support CSS3 `a[name]:empty()`. Note that IE9 is included because of #7783.
		 *
		 * @readonly
		 * @deprecated 4.3.3 It is set to `false` in every browser.
		 * @property {Boolean} synAnchorSelector
		 */

		/**
		 * For browsers that have editing issues with an empty anchor.
		 *
		 * @readonly
		 * @deprecated 4.3.3 It is set to `false` in every browser.
		 * @property {Boolean} emptyAnchorFix
		 */

		/**
		 * Returns an element representing a real anchor restored from a fake anchor.
		 *
		 * @param {CKEDITOR.editor} editor
		 * @param {CKEDITOR.dom.element} element
		 * @returns {CKEDITOR.dom.element} Restored anchor element or nothing if the
		 * passed element was not a fake anchor.
		 */
		tryRestoreFakeAnchor: function( editor, element ) {
			if ( element && element.data( 'cke-real-element-type' ) && element.data( 'cke-real-element-type' ) == 'anchor' ) {
				var link = editor.restoreRealElement( element );
				if ( link.data( 'cke-saved-name' ) )
					return link;
			}
		},

		/**
		 * Parses attributes of the link element and returns an object representing
		 * the current state (data) of the link. This data format is accepted e.g. by
		 * the Link dialog window and {@link #getLinkAttributes}.
		 *
		 * @since 4.4
		 * @param {CKEDITOR.editor} editor
		 * @param {CKEDITOR.dom.element} element
		 * @returns {Object} An object of link data.
		 */
		parseLinkAttributes: function( editor, element ) {
			var href = ( element && ( element.data( 'cke-saved-href' ) || element.getAttribute( 'href' ) ) ) || '',
				compiledProtectionFunction = editor.plugins.link.compiledProtectionFunction,
				emailProtection = editor.config.emailProtection,
				javascriptMatch, emailMatch, anchorMatch, urlMatch,
				retval = {};

			if ( ( javascriptMatch = href.match( javascriptProtocolRegex ) ) ) {
				if ( emailProtection == 'encode' ) {
					href = href.replace( encodedEmailLinkRegex, function( match, protectedAddress, rest ) {
						return 'mailto:' +
							String.fromCharCode.apply( String, protectedAddress.split( ',' ) ) +
							( rest && unescapeSingleQuote( rest ) );
					} );
				}
				// Protected email link as function call.
				else if ( emailProtection ) {
					href.replace( functionCallProtectedEmailLinkRegex, function( match, funcName, funcArgs ) {
						if ( funcName == compiledProtectionFunction.name ) {
							retval.type = 'email';
							var email = retval.email = {};

							var paramRegex = /[^,\s]+/g,
								paramQuoteRegex = /(^')|('$)/g,
								paramsMatch = funcArgs.match( paramRegex ),
								paramsMatchLength = paramsMatch.length,
								paramName, paramVal;

							for ( var i = 0; i < paramsMatchLength; i++ ) {
								paramVal = decodeURIComponent( unescapeSingleQuote( paramsMatch[ i ].replace( paramQuoteRegex, '' ) ) );
								paramName = compiledProtectionFunction.params[ i ].toLowerCase();
								email[ paramName ] = paramVal;
							}
							email.address = [ email.name, email.domain ].join( '@' );
						}
					} );
				}
			}

			if ( !retval.type ) {
				if ( ( anchorMatch = href.match( anchorRegex ) ) ) {
					retval.type = 'anchor';
					retval.anchor = {};
					retval.anchor.name = retval.anchor.id = anchorMatch[ 1 ];
				}
				// Protected email link as encoded string.
				else if ( ( emailMatch = href.match( emailRegex ) ) ) {
					var subjectMatch = href.match( emailSubjectRegex ),
						bodyMatch = href.match( emailBodyRegex );

					retval.type = 'email';
					var email = ( retval.email = {} );
					email.address = emailMatch[ 1 ];
					subjectMatch && ( email.subject = decodeURIComponent( subjectMatch[ 1 ] ) );
					bodyMatch && ( email.body = decodeURIComponent( bodyMatch[ 1 ] ) );
				}
				// urlRegex matches empty strings, so need to check for href as well.
				else if ( href && ( urlMatch = href.match( urlRegex ) ) ) {
					retval.type = 'url';
					retval.url = {};
					retval.url.protocol = urlMatch[ 1 ];
					retval.url.url = urlMatch[ 2 ];
				}
			}

			// Load target and popup settings.
			if ( element ) {
				var target = element.getAttribute( 'target' );

				// IE BUG: target attribute is an empty string instead of null in IE if it's not set.
				if ( !target ) {
					var onclick = element.data( 'cke-pa-onclick' ) || element.getAttribute( 'onclick' ),
						onclickMatch = onclick && onclick.match( popupRegex );

					if ( onclickMatch ) {
						retval.target = {
							type: 'popup',
							name: onclickMatch[ 1 ]
						};

						var featureMatch;
						while ( ( featureMatch = popupFeaturesRegex.exec( onclickMatch[ 2 ] ) ) ) {
							// Some values should remain numbers (#7300)
							if ( ( featureMatch[ 2 ] == 'yes' || featureMatch[ 2 ] == '1' ) && !( featureMatch[ 1 ] in { height: 1, width: 1, top: 1, left: 1 } ) )
								retval.target[ featureMatch[ 1 ] ] = true;
							else if ( isFinite( featureMatch[ 2 ] ) )
								retval.target[ featureMatch[ 1 ] ] = featureMatch[ 2 ];
						}
					}
				} else {
					retval.target = {
						type: target.match( selectableTargets ) ? target : 'frame',
						name: target
					};
				}

				var download = element.getAttribute( 'download' );
				if ( download !== null ) {
					retval.download = true;
				}

				var advanced = {};

				for ( var a in advAttrNames ) {
					var val = element.getAttribute( a );

					if ( val )
						advanced[ advAttrNames[ a ] ] = val;
				}

				var advName = element.data( 'cke-saved-name' ) || advanced.advName;

				if ( advName )
					advanced.advName = advName;

				if ( !CKEDITOR.tools.isEmpty( advanced ) )
					retval.advanced = advanced;
			}

			return retval;
		},

		/**
		 * Converts link data into an object which consists of attributes to be set
		 * (with their values) and an array of attributes to be removed. This method
		 * can be used to synthesise or to update any link element with the given data.
		 *
		 * @since 4.4
		 * @param {CKEDITOR.editor} editor
		 * @param {Object} data Data in {@link #parseLinkAttributes} format.
		 * @returns {Object} An object consisting of two keys, i.e.:
		 *
		 *		{
		 *			// Attributes to be set.
		 *			set: {
		 *				href: 'http://foo.bar',
		 *				target: 'bang'
		 *			},
		 *			// Attributes to be removed.
		 *			removed: [
		 *				'id', 'style'
		 *			]
		 *		}
		 *
		 */
		getLinkAttributes: function( editor, data ) {
			var emailProtection = editor.config.emailProtection || '',
				set = {};

			// Compose the URL.
			switch ( data.type ) {
				case 'url':
					var protocol = ( data.url && data.url.protocol !== undefined ) ? data.url.protocol : 'http://',
						url = ( data.url && CKEDITOR.tools.trim( data.url.url ) ) || '';

					set[ 'data-cke-saved-href' ] = ( url.indexOf( '/' ) === 0 ) ? url : protocol + url;

					break;
				case 'anchor':
					var name = ( data.anchor && data.anchor.name ),
						id = ( data.anchor && data.anchor.id );

					set[ 'data-cke-saved-href' ] = '#' + ( name || id || '' );

					break;
				case 'email':
					var email = data.email,
						address = email.address,
						linkHref;

					switch ( emailProtection ) {
						case '':
						case 'encode':
							var subject = encodeURIComponent( email.subject || '' ),
								body = encodeURIComponent( email.body || '' ),
								argList = [];

							// Build the e-mail parameters first.
							subject && argList.push( 'subject=' + subject );
							body && argList.push( 'body=' + body );
							argList = argList.length ? '?' + argList.join( '&' ) : '';

							if ( emailProtection == 'encode' ) {
								linkHref = [
									'javascript:void(location.href=\'mailto:\'+', // jshint ignore:line
									protectEmailAddressAsEncodedString( address )
								];
								// parameters are optional.
								argList && linkHref.push( '+\'', escapeSingleQuote( argList ), '\'' );

								linkHref.push( ')' );
							} else {
								linkHref = [ 'mailto:', address, argList ];
							}

							break;
						default:
							// Separating name and domain.
							var nameAndDomain = address.split( '@', 2 );
							email.name = nameAndDomain[ 0 ];
							email.domain = nameAndDomain[ 1 ];

							linkHref = [ 'javascript:', protectEmailLinkAsFunction( editor, email ) ]; // jshint ignore:line
					}

					set[ 'data-cke-saved-href' ] = linkHref.join( '' );
					break;
			}

			// Popups and target.
			if ( data.target ) {
				if ( data.target.type == 'popup' ) {
					var onclickList = [
							'window.open(this.href, \'', data.target.name || '', '\', \''
						],
						featureList = [
							'resizable', 'status', 'location', 'toolbar', 'menubar', 'fullscreen', 'scrollbars', 'dependent'
						],
						featureLength = featureList.length,
						addFeature = function( featureName ) {
							if ( data.target[ featureName ] )
								featureList.push( featureName + '=' + data.target[ featureName ] );
						};

					for ( var i = 0; i < featureLength; i++ )
						featureList[ i ] = featureList[ i ] + ( data.target[ featureList[ i ] ] ? '=yes' : '=no' );

					addFeature( 'width' );
					addFeature( 'left' );
					addFeature( 'height' );
					addFeature( 'top' );

					onclickList.push( featureList.join( ',' ), '\'); return false;' );
					set[ 'data-cke-pa-onclick' ] = onclickList.join( '' );
				}
				else if ( data.target.type != 'notSet' && data.target.name ) {
					set.target = data.target.name;
				}
			}

			// Force download attribute.
			if ( data.download ) {
				set[ 'download' ] = '';
			}

			// Advanced attributes.
			if ( data.advanced ) {
				for ( var a in advAttrNames ) {
					var val = data.advanced[ advAttrNames[ a ] ];

					if ( val )
						set[ a ] = val;
				}

				if ( set.name )
					set[ 'data-cke-saved-name' ] = set.name;
			}

			// Browser need the "href" fro copy/paste link to work. (#6641)
			if ( set[ 'data-cke-saved-href' ] )
				set.href = set[ 'data-cke-saved-href' ];

			var removed = {
				target: 1,
				onclick: 1,
				'data-cke-pa-onclick': 1,
<<<<<<< HEAD
				'data-cke-saved-name': 1
			};

			if ( data.advanced )
				CKEDITOR.tools.extend( removed, advAttrNames );
=======
				'data-cke-saved-name': 1,
				'download': 1
			}, advAttrNames );
>>>>>>> 533bf035

			// Remove all attributes which are not currently set.
			for ( var s in set )
				delete removed[ s ];

			return {
				set: set,
				removed: CKEDITOR.tools.objectKeys( removed )
			};
		}
	};

	// TODO Much probably there's no need to expose these as public objects.

	CKEDITOR.unlinkCommand = function() {};
	CKEDITOR.unlinkCommand.prototype = {
		exec: function( editor ) {
			var style = new CKEDITOR.style( { element: 'a', type: CKEDITOR.STYLE_INLINE, alwaysRemoveElement: 1 } );
			editor.removeStyle( style );
		},

		refresh: function( editor, path ) {
			// Despite our initial hope, document.queryCommandEnabled() does not work
			// for this in Firefox. So we must detect the state by element paths.

			var element = path.lastElement && path.lastElement.getAscendant( 'a', true );

			if ( element && element.getName() == 'a' && element.getAttribute( 'href' ) && element.getChildCount() )
				this.setState( CKEDITOR.TRISTATE_OFF );
			else
				this.setState( CKEDITOR.TRISTATE_DISABLED );
		},

		contextSensitive: 1,
		startDisabled: 1,
		requiredContent: 'a[href]'
	};

	CKEDITOR.removeAnchorCommand = function() {};
	CKEDITOR.removeAnchorCommand.prototype = {
		exec: function( editor ) {
			var sel = editor.getSelection(),
				bms = sel.createBookmarks(),
				anchor;
			if ( sel && ( anchor = sel.getSelectedElement() ) && ( !anchor.getChildCount() ? CKEDITOR.plugins.link.tryRestoreFakeAnchor( editor, anchor ) : anchor.is( 'a' ) ) )
				anchor.remove( 1 );
			else {
				if ( ( anchor = CKEDITOR.plugins.link.getSelectedLink( editor ) ) ) {
					if ( anchor.hasAttribute( 'href' ) ) {
						anchor.removeAttributes( { name: 1, 'data-cke-saved-name': 1 } );
						anchor.removeClass( 'cke_anchor' );
					} else {
						anchor.remove( 1 );
					}
				}
			}
			sel.selectBookmarks( bms );
		},
		requiredContent: 'a[name]'
	};

	CKEDITOR.tools.extend( CKEDITOR.config, {
		/**
		 * Whether to show the Advanced tab in the Link dialog window.
		 *
		 * @cfg {Boolean} [linkShowAdvancedTab=true]
		 * @member CKEDITOR.config
		 */
		linkShowAdvancedTab: true,

		/**
		 * Whether to show the Target tab in the Link dialog window.
		 *
		 * @cfg {Boolean} [linkShowTargetTab=true]
		 * @member CKEDITOR.config
		 */
		linkShowTargetTab: true

		/**
		 * Whether JavaScript code is allowed as a `href` attribute in an anchor tag.
		 * With this option enabled it is possible to create links like:
		 *
		 *		<a href="javascript:alert('Hello world!')">hello world</a>
		 *
		 * By default JavaScript links are not allowed and will not pass
		 * the Link dialog window validation.
		 *
		 * @since 4.4.1
		 * @cfg {Boolean} [linkJavaScriptLinksAllowed=false]
		 * @member CKEDITOR.config
		 */
	} );
} )();<|MERGE_RESOLUTION|>--- conflicted
+++ resolved
@@ -667,7 +667,7 @@
 
 			// Force download attribute.
 			if ( data.download ) {
-				set[ 'download' ] = '';
+				set.download = '';
 			}
 
 			// Advanced attributes.
@@ -691,17 +691,12 @@
 				target: 1,
 				onclick: 1,
 				'data-cke-pa-onclick': 1,
-<<<<<<< HEAD
-				'data-cke-saved-name': 1
+				'data-cke-saved-name': 1,
+				'download': 1
 			};
 
 			if ( data.advanced )
 				CKEDITOR.tools.extend( removed, advAttrNames );
-=======
-				'data-cke-saved-name': 1,
-				'download': 1
-			}, advAttrNames );
->>>>>>> 533bf035
 
 			// Remove all attributes which are not currently set.
 			for ( var s in set )
