--- conflicted
+++ resolved
@@ -577,14 +577,6 @@
 				// Pass this configuration to styles system.
 				this.setCustomData( 'cke_includeReadonly', !editor.config.disableReadonlyStyling );
 
-<<<<<<< HEAD
-				// Prevent the browser opening read-only links. (#6032)
-				this.attachListener( this, 'click', function( ev ) {
-					ev = ev.data;
-					var target = ev.getTarget();
-					if ( target.is( 'a' ) && ev.$.button != 2 && target.isReadOnly() )
-						ev.preventDefault();
-=======
 				// Prevent the browser opening read-only links. (#6032 & #10912)
 				this.attachListener( this, 'click', function( evt ) {
 					evt = evt.data;
@@ -593,7 +585,6 @@
 
 					if ( link && evt.$.button != 2 && link.isReadOnly() )
 						evt.preventDefault();
->>>>>>> 9ae1ec96
 				} );
 
 				// Override keystrokes which should have deletion behavior
