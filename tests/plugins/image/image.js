/* bender-tags: editor,unit,image */
/* bender-ckeditor-plugins: image,button,toolbar,link */
( function() {
	'use strict';

	bender.editor = {
		creator: 'inline',
		config: {
			autoParagraph: false
		}
	};

	var SRC = '%BASE_PATH%_assets/logo.png',
		imgs = [
			{ url: '%BASE_PATH%_assets/logo.png', width: '163', height: '61' },
			{ url: '%BASE_PATH%_assets/large.jpg', width: '1008', height: '550' }
		],
		downloadImage = bender.tools.downloadImage;

	var imageProps = {
		txtWidth: 414,
		txtHeight: 86,
		txtBorder: 2,
		txtHSpace: 5,
		txtVSpace: 10,
		cmbAlign: 'right'
	};

	function downloadImage( src, cb ) {
		var img = new CKEDITOR.dom.element( 'img' );

		img.once( 'load', onDone );
		img.once( 'error', onDone );

		function onDone() {
			setTimeout( cb, 0 );
		}

		img.setAttribute( 'src', src );
	}

	function testReadImage( bot, htmlWithSelection, inpValMap, onDialogShowCb ) {
		var key,
			inputName,
			tabName = 'info';

		bot.editor.focus();
		bot.setHtmlWithSelection( htmlWithSelection );

		bot.dialog( 'image', function( dialog ) {
			if ( typeof onDialogShowCb == 'function' ) {
				onDialogShowCb( dialog );
			}

			for ( key in inpValMap ) {
				if ( inpValMap.hasOwnProperty( key ) ) {
					var expectedValue = inpValMap[ key ];

					var keySplit = key.split( ':' );

					if ( keySplit.length == 1 )
						inputName = keySplit[ 0 ];
					else {
						inputName = keySplit[ 1 ];
						tabName = keySplit[ 0 ];
					}

					var field = dialog.getContentElement( tabName, inputName );
					// Typeof NaN == number, so if NaN is passed as expected value, input value will be parsed.
					var realValue = ( typeof expectedValue == 'number' ) ? parseInt( field.getValue(), 10 ) : field.getValue();
					var errorMessage = 'Wrong value for input ' + inputName + '.';

					if ( isNaN( expectedValue ) )
						assert.isNaN( realValue, errorMessage );
					else
						assert.areSame( expectedValue, realValue, errorMessage );
				}
			}

			dialog.getButton( 'ok' ).click();
		} );
	}

	function testUpdateImage( bot, htmlWithSelection, expectedOutput, inpValMap ) {
		var key,
			inputName,
			tabName = 'info';

		bot.editor.focus();
		bot.setHtmlWithSelection( htmlWithSelection );

		bot.dialog( 'image', function( dialog ) {
			for ( key in inpValMap ) {
				if ( inpValMap.hasOwnProperty( key ) ) {
					var keySplit = key.split( ':' );

					if ( keySplit.length == 1 )
						inputName = keySplit[ 0 ];
					else {
						inputName = keySplit[ 1 ];
						tabName = keySplit[ 0 ];
					}

					var field = dialog.getContentElement( tabName, inputName );

					field.setValue( inpValMap[ key ] );
				}
			}

			dialog.getButton( 'ok' ).click();

			assert.areEqual( expectedOutput.toLowerCase(), bot.getData( true ) );
		} );
	}

	function chooseExpectedOutput( o ) {
		return ( CKEDITOR.env.ie && CKEDITOR.env.version >= 11 ) ? o.outputNewIE2
			: ( CKEDITOR.env.ie && document.documentMode > 8 ) ? o.outputNewIE
			: CKEDITOR.env.ie ? o.outputIE
			: CKEDITOR.env.gecko ? o.standard
			: CKEDITOR.env.safari && CKEDITOR.env.version < 536 ? o.outputSafari5
			: CKEDITOR.env.webkit ? o.standard
			: o.outputOpera;
	}

	bender.test( {
		'test read image (inline styles)': function() {
			var htmlWithSelection = '[<img src="' + SRC + '" style="border:solid 2px;height:86px;margin:10px 5px;float:right;width:414px;">]';

			testReadImage( this.editorBot, htmlWithSelection, imageProps );
		},

		'test read image (attributes)': function() {
			var htmlWithSelection = '[<img src="' + SRC + '" border="2" height="86" width="414" vspace="10" hspace="5" align="right">]';

			testReadImage( this.editorBot, htmlWithSelection, imageProps );
		},

		'test read image (align)': function() {
			var htmlWithSelection = '[<img src="' + SRC + '" align="texttop" style="float:inherit">]';

			testReadImage( this.editorBot, htmlWithSelection, {
				cmbAlign: ''
			} );
		},

		'test read image (inline v.s. attributes)': function() {
			var htmlWithSelection = '[<img src="' + SRC + '" ' +
				'border="1" height="43" width="212" vspace="0" hspace="0" align="left" ' +
				'style="border:solid 2px blue;width:414px;height:86px;margin:10px 5px;vertical-align:bottom;float:right">]';

			testReadImage( this.editorBot, htmlWithSelection, imageProps );
		},

		'test read image (border/margin styles)': function() {
			var htmlWithSelection = '[<img src="' + SRC + '" ' +
				'style="border-bottom-width:2px;border-left-width:2px;border-right-width:2px;border-top-width:2px;' +
				'margin-bottom:10px;margin-left:5px;margin-right:5px;margin-top:10px;">]';

			testReadImage( this.editorBot, htmlWithSelection, {
				txtBorder: 2,
				txtHSpace: 5,
				txtVSpace: 10
			} );
		},

		'test read image (unrecognized border styles)': function() {
			var htmlWithSelection = '[<img src="' + SRC + '" ' +
				'style="border-style:solid;border-bottom-width:1px;border-left-width:2px;border-right-width:2px;border-top-width:2px;' +
				'margin: 10px 5px 11px;">]';

			testReadImage( this.editorBot, htmlWithSelection, {
				txtBorder: Number.NaN,
				txtHSpace: 5,
				txtVSpace: Number.NaN
			} );
		},

		'test read image (sync styles from advanced tab)': function() {
			var htmlWithSelection = '[<img src="' + SRC + '" style="">]';

			testReadImage( this.editorBot, htmlWithSelection, {
				txtWidth: 200,
				txtHeight: 300,
				txtBorder: 1,
				txtHSpace: 5,
				txtVSpace: 10,
				cmbAlign: 'left'
			}, function( dialog ) {
				var styleTextField = dialog.getContentElement( 'advanced', 'txtdlgGenStyle' );
				styleTextField.setValue( 'height:300px;width:200px;border: 1px solid;margin:10px 5px;vertical-align:top;float:left' );
			} );
		},

		'test update image (inline styles)': function() {
			var htmlWithSelection = '[<img src="' + SRC + '" style="height:300px;width:200px;border: 1px solid;float:left"/>]';

			// jscs:disable maximumLineLength
			var expectedOutput = chooseExpectedOutput( {
				standard: '<img src="' + SRC + '" style="border:2px solid;float:right;height:86px;margin:10px 5px;width:414px;" />',
				outputIE: '<img src="' + SRC + '" style="border-bottom:2px solid;border-left:2px solid;border-right:2px solid;border-top:2px solid;float:right;height:86px;margin:10px 5px;width:414px;" />',
				outputNewIE: '<img src="' + SRC + '" style="border:2px solid currentcolor;float:right;height:86px;margin:10px 5px;width:414px;" />',
				outputNewIE2: '<img src="' + SRC + '" style="border:2px solid currentcolor;border-image:none;float:right;height:86px;margin:10px 5px;width:414px;" />',
				outputOpera: '<img src="' + SRC + '" style="border-bottom-color:currentcolor;border-bottom-style:solid;border-bottom-width:2px;border-left-color:currentcolor;border-left-style:solid;border-left-width:2px;border-right-color:currentcolor;border-right-style:solid;border-right-width:2px;border-top-color:currentcolor;border-top-style:solid;border-top-width:2px;float:right;height:86px;margin-bottom:10px;margin-left:5px;margin-right:5px;margin-top:10px;width:414px;" />',
				outputSafari5: '<img src="' + SRC + '" style="border-bottom-style:solid;border-bottom-width:2px;border-color:initial;border-left-style:solid;border-left-width:2px;border-right-style:solid;border-right-width:2px;border-top-style:solid;border-top-width:2px;float:right;height:86px;margin-bottom:10px;margin-left:5px;margin-right:5px;margin-top:10px;width:414px;" />'
			} );
			// jscs:enable maximumLineLength

			testUpdateImage( this.editorBot, htmlWithSelection, expectedOutput, imageProps );
		},

		'test update image (attributes)': function() {
<<<<<<< HEAD
			var bot = this.editorBot;

			bot.setHtmlWithSelection( '[<img src="' + SRC + '" height="300" width="200" border="1" align="right" vspace="10" hspace="5"/>]' );
			bot.dialog( 'image', function( dialog ) {
				var widthField = dialog.getContentElement( 'info', 'txtWidth' ),
				heightField = dialog.getContentElement( 'info', 'txtHeight' ),
				borderField = dialog.getContentElement( 'info', 'txtBorder' ),
				hspaceField = dialog.getContentElement( 'info', 'txtHSpace' ),
				vspaceField = dialog.getContentElement( 'info', 'txtVSpace' ),
				alignField = dialog.getContentElement( 'info', 'cmbAlign' );

				widthField.setValue( 414 );
				heightField.setValue( 86 );
				borderField.setValue( 2 );
				hspaceField.setValue( 5 );
				vspaceField.setValue( 10 );
				alignField.setValue( 'right' );

				dialog.getButton( 'ok' ).click();

				var img = bot.editor.editable().findOne( 'img' );
				assert.areEqual( img.getStyle( 'border-width' ), '2px' );
				assert.areEqual( img.getStyle( 'border-style' ), 'solid' );
				assert.areEqual( img.getStyle( 'margin' ), '10px 5px' );
				assert.areEqual( img.getStyle( 'float' ), 'right' );
				assert.areEqual( img.getStyle( 'height' ), '86px' );
				assert.areEqual( img.getStyle( 'width' ), '414px' );
				assert.areEqual( img.getAttribute( 'src' ), SRC );
=======
			var htmlWithSelection = '[<img src="' + SRC + '" height="300" width="200" border="1" align="right" vspace="10" hspace="5"/>]';

			// jscs:disable maximumLineLength
			var expectedOutput = chooseExpectedOutput( {
				standard: '<img src="' + SRC + '" style="border-style:solid;border-width:2px;float:right;height:86px;margin:10px 5px;width:414px;" />',
				outputIE: '<img src="' + SRC + '" style="border-bottom:2px solid;border-left:2px solid;border-right:2px solid;border-top:2px solid;float:right;height:86px;margin:10px 5px;width:414px;" />',
				outputNewIE: '<img src="' + SRC + '" style="border-style:solid;border-width:2px;float:right;height:86px;margin:10px 5px;width:414px;" />',
				outputNewIE2: '<img src="' + SRC + '" style="border-style:solid;border-width:2px;float:right;height:86px;margin:10px 5px;width:414px;" />',
				outputOpera: '<img src="' + SRC + '" style="border-bottom-style:solid;border-bottom-width:2px;border-left-style:solid;border-left-width:2px;border-right-style:solid;border-right-width:2px;border-top-style:solid;border-top-width:2px;float:right;height:86px;margin-bottom:10px;margin-left:5px;margin-right:5px;margin-top:10px;width:414px;" />',
				outputSafari5: '<img src="' + SRC + '" style="border-bottom-style:solid;border-bottom-width:2px;border-left-style:solid;border-left-width:2px;border-right-style:solid;border-right-width:2px;border-top-style:solid;border-top-width:2px;float:right;height:86px;margin-bottom:10px;margin-left:5px;margin-right:5px;margin-top:10px;width:414px;" />'
>>>>>>> 6575fa58
			} );
			// jscs:enable maximumLineLength

			testUpdateImage( this.editorBot, htmlWithSelection, expectedOutput, imageProps );
		},

		'test update image (remove)': function() {
			var htmlWithSelection = '[<img src="' + SRC + '" height="300" width="200" border="1" align="right" vspace="10" hspace="5"/>]';
			var expectedOutput = '<img src="' + SRC + '" />';

			testUpdateImage( this.editorBot, htmlWithSelection, expectedOutput, {
				txtWidth: '',
				txtHeight: '',
				txtBorder: '',
				txtHSpace: '',
				txtVSpace: '',
				cmbAlign: ''
			} );
		},

		'test align=left attribute transformation': function() {
			this.editorBot.assertInputOutput(
				'<p><img align="left" src="http://test/x" /></p>',
				/<p><img data-cke-saved-src="http:\/\/test\/x" src="http:\/\/test\/x" style="float: ?left;?" \/>(<br \/>)?<\/p>/i,
				'<p><img src="http://test/x" style="float:left" /></p>'
			);
		},

		'test float:left style transformation': function() {
			bender.editorBot.create( {
				creator: 'inline',
				name: 'editor_float_transformation',
				config: {
					allowedContent: 'p; img[src,align]'
				}
			},
			function( bot ) {
				bot.assertInputOutput(
					'<p><img src="http://test/x" style="float:right" /></p>',
					'<p><img align="right" data-cke-saved-src="http://test/x" src="http://test/x" /></p>',
					'<p><img align="right" src="http://test/x" /></p>'
				);
			} );
		},

		// #10867
		'test set encoded URI as image\'s link': function() {
			var uri = 'http://ckeditor.dev/?q=%C5rsrapport';
			var htmlWithSelection = '<p>[<img src="' + SRC + '" />]</p>';
			var expectedOutput = '<p><a href="' + uri + '"><img src="' + SRC + '" /></a></p>';

			testUpdateImage( this.editorBot, htmlWithSelection, expectedOutput, {
				'Link:txtUrl': uri
			} );
		},

		// #12132
		'test width and height not set when not allowed': function() {
			bender.editorBot.create( {
				name: 'editor_disallowed_dimension',
				creator: 'inline',
				config: {
					disallowedContent: 'img{width, height}[width, height]'
				}
			},
			function( bot ) {
				var editor = bot.editor;

				bot.dialog( 'image', function( dialog ) {
					var imgUrl = '%BASE_PATH%_assets/logo.png';

					dialog.setValueOf( 'info', 'txtUrl', imgUrl );

					downloadImage( imgUrl, function() {
						dialog.getButton( 'ok' ).click();

						var img = editor.editable().findOne( 'img' );

						resume( function() {
							assert.isNull( img.getAttribute( 'style' ), 'Styles should not be set.' );
						} );
					} );

					wait();
				} );
			} );
		},

		/**
		 * #12126
		 *
		 * 1. Open image dialog.
		 * 2. Set some proper image url and focus out.
		 * 3. Dimensions inputs should be empty.
		 * 4. Set another proper image url and focus out.
		 * 5. Again dimensions inputs should be empty.
		 */
		'test dimensions not set automatically when disbled in option': function() {
			bender.editorBot.create( {
				name: 'editor_disabled_autodimensions',
				creator: 'inline',
				config: {
					image_prefillDimensions: false
				}
			},
			function( bot ) {
				bot.dialog( 'image', function( dialog ) {
					var i = 0,
						heightInput = dialog.getContentElement( 'info', 'txtHeight' ),
						widthInput = dialog.getContentElement( 'info', 'txtWidth' );

					dialog.setValueOf( 'info', 'txtUrl', imgs[ i ].url );
					downloadImage( imgs[ i ].url, onDownload );

					function onDownload() {
						resume( onResume );
					}

					function onResume() {
						dialog.getContentElement( 'info', 'txtHeight' ).getValue();
						assert.areSame( '', widthInput.getValue() );
						assert.areSame( '', heightInput.getValue() );

						if ( i === 0 ) {
							dialog.setValueOf( 'info', 'txtUrl', imgs[ ++i ].url );
							downloadImage( imgs[ i ].url, onDownload );
							wait();
						}
					}

					wait();
				} );
			} );
		},

		/**
		 * #12126
		 *
		 * 1. Open image dialog.
		 * 2. Set some proper image url and focus out.
		 * 3. Click button "Reset Size".
		 * 4. Set some proper image url and focus out.
		 * 5. Dimensions inputs should be empty.
		 */
		'test dimension should be empty after resetting size and loading image': function() {
			bender.editorBot.create( {
				name: 'editor_disabled_autodimensions2',
				creator: 'inline',
				config: {
					image_prefillDimensions: false
				}
			},
			function( bot ) {
				bot.dialog( 'image', function( dialog ) {
					var i = 0,
						resetBtn = bot.editor.document.getById( dialog.getContentElement( 'info', 'ratioLock' ).domId ).find( '.cke_btn_reset' ).getItem( 0 );

					dialog.setValueOf( 'info', 'txtUrl', imgs[ i ].url );
					downloadImage( imgs[ i ].url, onDownload );

					function onDownload() {
						resume( onResume );
					}

					function onResume() {
						resetBtn.fire( 'click' );
						assert.areSame( imgs[ i ].width, dialog.getContentElement( 'info', 'txtWidth' ).getValue() );
						assert.areSame( imgs[ i ].height, dialog.getContentElement( 'info', 'txtHeight' ).getValue() );

						dialog.setValueOf( 'info', 'txtUrl', imgs[ ++i ].url );
						downloadImage( imgs[ i ].url, function() {
							resume( function() {
								assert.areSame( '', dialog.getContentElement( 'info', 'txtWidth' ).getValue() );
								assert.areSame( '', dialog.getContentElement( 'info', 'txtHeight' ).getValue() );
							} );
						} );

						wait();
					}

					wait();
				} );
			} );
		},

		// This TC verifies also the above test's correctness.
		'test width and height are automatically set': function() {
			var bot = this.editorBot,
				editor = bot.editor;

			bot.setHtmlWithSelection( '<p>^foo</p>' );
			bot.dialog( 'image', function( dialog ) {
				var imgUrl = '%BASE_PATH%_assets/logo.png';

				dialog.setValueOf( 'info', 'txtUrl', imgUrl );

				downloadImage( imgUrl, function() {
					dialog.getButton( 'ok' ).click();

					var img = editor.editable().findOne( 'img' );

					resume( function() {
						assert.areSame( '163px', img.getStyle( 'width' ), 'Width should be set.' );
						assert.areSame( '61px', img.getStyle( 'height' ), 'Height should be set.' );
					} );
				} );

				wait();
			} );
<<<<<<< HEAD
=======
		},

		'test insert new image': function() {
			var htmlWithSelection = '';

			// jscs:disable maximumLineLength
			var expectedOutput = chooseExpectedOutput( {
				standard: '<img alt="" src="' + SRC + '" style="border-style:solid;border-width:2px;float:right;height:86px;margin:10px 5px;width:414px;" />',
				outputIE: '<img alt="" src="' + SRC + '" style="border-bottom:2px solid;border-left:2px solid;border-right:2px solid;border-top:2px solid;float:right;height:86px;margin:10px 5px;width:414px;" />',
				outputNewIE: '<img alt="" src="' + SRC + '" style="border-style:solid;border-width:2px;float:right;height:86px;margin:10px 5px;width:414px;" />',
				outputNewIE2: '<img alt="" src="' + SRC + '" style="border-style:solid;border-width:2px;float:right;height:86px;margin:10px 5px;width:414px;" />',
				outputOpera: '<img alt="" src="' + SRC + '" style="border-bottom-style:solid;border-bottom-width:2px;border-left-style:solid;border-left-width:2px;border-right-style:solid;border-right-width:2px;border-top-style:solid;border-top-width:2px;float:right;height:86px;margin-bottom:10px;margin-left:5px;margin-right:5px;margin-top:10px;width:414px;" />',
				outputSafari5: '<img alt="" src="' + SRC + '" style="border-bottom-style:solid;border-bottom-width:2px;border-left-style:solid;border-left-width:2px;border-right-style:solid;border-right-width:2px;border-top-style:solid;border-top-width:2px;float:right;height:86px;margin-bottom:10px;margin-left:5px;margin-right:5px;margin-top:10px;width:414px;" />'
			} );
			// jscs:enable maximumLineLength

			testUpdateImage( this.editorBot, htmlWithSelection, expectedOutput, {
				txtUrl: SRC, // set txtUrl first because it will overwrite txtHeight and txtWidth after image loads
				txtWidth: 414,
				txtHeight: 86,
				txtBorder: 2,
				txtHSpace: 5,
				txtVSpace: 10,
				cmbAlign: 'right'
			} );
		},

		'test replace selected content': function() {
			var htmlWithSelection = '<p>my [old] content</p>';
			var expectedOutput = '<p>my <img alt="" src="' + SRC + '" style="height:10px;width:10px;" /> content</p>';

			testUpdateImage( this.editorBot, htmlWithSelection, expectedOutput, {
				txtUrl: SRC,

				// Setting up txtHeight and txtWidth so the test will be unified across browsers
				// without them, all browsers except of IE8 have style attribute empty, but IE8 sets it anyway.
				txtHeight: 10,
				txtWidth: 10
			} );
		},

		'test replace selected content in link': function() {
			var htmlWithSelection = '<p>x<a href="#">y[<span contenteditable="false">foo</span>]y</a>x</p>';
			var expectedOutput = '<p>x<a href="#">y<img alt="" src="' + SRC + '" style="height:10px;width:10px;" />y</a>x</p>';

			testUpdateImage( this.editorBot, htmlWithSelection, expectedOutput, {
				txtUrl: SRC,
				txtHeight: 10,
				txtWidth: 10
			} );
		},

		'test replace link with text': function() {
			var htmlWithSelection = '<p>x[<a href="#">foo bar</a>]x</p>';
			var expectedOutput;

			// IE8 has some problems with selecting whole <a> element.
			if ( CKEDITOR.env.ie && CKEDITOR.env.version < 9 )
				expectedOutput = '<p>x<img alt="" src="' + SRC + '" style="height:10px;width:10px;" />x</p>';
			else
				expectedOutput = '<p>x<a href="#"><img alt="" src="' + SRC + '" style="height:10px;width:10px;" /></a>x</p>';

			testUpdateImage( this.editorBot, htmlWithSelection, expectedOutput, {
				txtUrl: SRC,
				txtHeight: 10,
				txtWidth: 10
			} );
>>>>>>> 6575fa58
		}
	} );
} )();
//]]><|MERGE_RESOLUTION|>--- conflicted
+++ resolved
@@ -1,5 +1,6 @@
 /* bender-tags: editor,unit,image */
 /* bender-ckeditor-plugins: image,button,toolbar,link */
+
 ( function() {
 	'use strict';
 
@@ -26,19 +27,6 @@
 		cmbAlign: 'right'
 	};
 
-	function downloadImage( src, cb ) {
-		var img = new CKEDITOR.dom.element( 'img' );
-
-		img.once( 'load', onDone );
-		img.once( 'error', onDone );
-
-		function onDone() {
-			setTimeout( cb, 0 );
-		}
-
-		img.setAttribute( 'src', src );
-	}
-
 	function testReadImage( bot, htmlWithSelection, inpValMap, onDialogShowCb ) {
 		var key,
 			inputName,
@@ -109,18 +97,12 @@
 
 			dialog.getButton( 'ok' ).click();
 
-			assert.areEqual( expectedOutput.toLowerCase(), bot.getData( true ) );
+			if ( typeof expectedOutput == 'function' ) {
+				expectedOutput();
+			} else {
+				assert.areEqual( expectedOutput.toLowerCase(), bot.getData( true ) );
+			}
 		} );
-	}
-
-	function chooseExpectedOutput( o ) {
-		return ( CKEDITOR.env.ie && CKEDITOR.env.version >= 11 ) ? o.outputNewIE2
-			: ( CKEDITOR.env.ie && document.documentMode > 8 ) ? o.outputNewIE
-			: CKEDITOR.env.ie ? o.outputIE
-			: CKEDITOR.env.gecko ? o.standard
-			: CKEDITOR.env.safari && CKEDITOR.env.version < 536 ? o.outputSafari5
-			: CKEDITOR.env.webkit ? o.standard
-			: o.outputOpera;
 	}
 
 	bender.test( {
@@ -193,68 +175,35 @@
 		},
 
 		'test update image (inline styles)': function() {
+			var bot = this.editorBot;
 			var htmlWithSelection = '[<img src="' + SRC + '" style="height:300px;width:200px;border: 1px solid;float:left"/>]';
 
-			// jscs:disable maximumLineLength
-			var expectedOutput = chooseExpectedOutput( {
-				standard: '<img src="' + SRC + '" style="border:2px solid;float:right;height:86px;margin:10px 5px;width:414px;" />',
-				outputIE: '<img src="' + SRC + '" style="border-bottom:2px solid;border-left:2px solid;border-right:2px solid;border-top:2px solid;float:right;height:86px;margin:10px 5px;width:414px;" />',
-				outputNewIE: '<img src="' + SRC + '" style="border:2px solid currentcolor;float:right;height:86px;margin:10px 5px;width:414px;" />',
-				outputNewIE2: '<img src="' + SRC + '" style="border:2px solid currentcolor;border-image:none;float:right;height:86px;margin:10px 5px;width:414px;" />',
-				outputOpera: '<img src="' + SRC + '" style="border-bottom-color:currentcolor;border-bottom-style:solid;border-bottom-width:2px;border-left-color:currentcolor;border-left-style:solid;border-left-width:2px;border-right-color:currentcolor;border-right-style:solid;border-right-width:2px;border-top-color:currentcolor;border-top-style:solid;border-top-width:2px;float:right;height:86px;margin-bottom:10px;margin-left:5px;margin-right:5px;margin-top:10px;width:414px;" />',
-				outputSafari5: '<img src="' + SRC + '" style="border-bottom-style:solid;border-bottom-width:2px;border-color:initial;border-left-style:solid;border-left-width:2px;border-right-style:solid;border-right-width:2px;border-top-style:solid;border-top-width:2px;float:right;height:86px;margin-bottom:10px;margin-left:5px;margin-right:5px;margin-top:10px;width:414px;" />'
-			} );
-			// jscs:enable maximumLineLength
-
-			testUpdateImage( this.editorBot, htmlWithSelection, expectedOutput, imageProps );
+			testUpdateImage( this.editorBot, htmlWithSelection, function() {
+				var img = bot.editor.editable().findOne( 'img' );
+				assert.areEqual( '2px', img.getStyle( 'border-width' ) );
+				assert.areEqual( 'solid', img.getStyle( 'border-style' ) );
+				assert.areEqual( '10px 5px', img.getStyle( 'margin' ) );
+				assert.areEqual( 'right', img.getStyle( 'float' ) );
+				assert.areEqual( '86px', img.getStyle( 'height' ) );
+				assert.areEqual( '414px', img.getStyle( 'width' ) );
+				assert.areEqual( SRC, img.getAttribute( 'src' ) );
+			}, imageProps );
 		},
 
 		'test update image (attributes)': function() {
-<<<<<<< HEAD
 			var bot = this.editorBot;
-
-			bot.setHtmlWithSelection( '[<img src="' + SRC + '" height="300" width="200" border="1" align="right" vspace="10" hspace="5"/>]' );
-			bot.dialog( 'image', function( dialog ) {
-				var widthField = dialog.getContentElement( 'info', 'txtWidth' ),
-				heightField = dialog.getContentElement( 'info', 'txtHeight' ),
-				borderField = dialog.getContentElement( 'info', 'txtBorder' ),
-				hspaceField = dialog.getContentElement( 'info', 'txtHSpace' ),
-				vspaceField = dialog.getContentElement( 'info', 'txtVSpace' ),
-				alignField = dialog.getContentElement( 'info', 'cmbAlign' );
-
-				widthField.setValue( 414 );
-				heightField.setValue( 86 );
-				borderField.setValue( 2 );
-				hspaceField.setValue( 5 );
-				vspaceField.setValue( 10 );
-				alignField.setValue( 'right' );
-
-				dialog.getButton( 'ok' ).click();
-
+			var htmlWithSelection = '[<img src="' + SRC + '" height="300" width="200" border="1" align="right" vspace="10" hspace="5"/>]';
+
+			testUpdateImage( this.editorBot, htmlWithSelection, function() {
 				var img = bot.editor.editable().findOne( 'img' );
-				assert.areEqual( img.getStyle( 'border-width' ), '2px' );
-				assert.areEqual( img.getStyle( 'border-style' ), 'solid' );
-				assert.areEqual( img.getStyle( 'margin' ), '10px 5px' );
-				assert.areEqual( img.getStyle( 'float' ), 'right' );
-				assert.areEqual( img.getStyle( 'height' ), '86px' );
-				assert.areEqual( img.getStyle( 'width' ), '414px' );
-				assert.areEqual( img.getAttribute( 'src' ), SRC );
-=======
-			var htmlWithSelection = '[<img src="' + SRC + '" height="300" width="200" border="1" align="right" vspace="10" hspace="5"/>]';
-
-			// jscs:disable maximumLineLength
-			var expectedOutput = chooseExpectedOutput( {
-				standard: '<img src="' + SRC + '" style="border-style:solid;border-width:2px;float:right;height:86px;margin:10px 5px;width:414px;" />',
-				outputIE: '<img src="' + SRC + '" style="border-bottom:2px solid;border-left:2px solid;border-right:2px solid;border-top:2px solid;float:right;height:86px;margin:10px 5px;width:414px;" />',
-				outputNewIE: '<img src="' + SRC + '" style="border-style:solid;border-width:2px;float:right;height:86px;margin:10px 5px;width:414px;" />',
-				outputNewIE2: '<img src="' + SRC + '" style="border-style:solid;border-width:2px;float:right;height:86px;margin:10px 5px;width:414px;" />',
-				outputOpera: '<img src="' + SRC + '" style="border-bottom-style:solid;border-bottom-width:2px;border-left-style:solid;border-left-width:2px;border-right-style:solid;border-right-width:2px;border-top-style:solid;border-top-width:2px;float:right;height:86px;margin-bottom:10px;margin-left:5px;margin-right:5px;margin-top:10px;width:414px;" />',
-				outputSafari5: '<img src="' + SRC + '" style="border-bottom-style:solid;border-bottom-width:2px;border-left-style:solid;border-left-width:2px;border-right-style:solid;border-right-width:2px;border-top-style:solid;border-top-width:2px;float:right;height:86px;margin-bottom:10px;margin-left:5px;margin-right:5px;margin-top:10px;width:414px;" />'
->>>>>>> 6575fa58
-			} );
-			// jscs:enable maximumLineLength
-
-			testUpdateImage( this.editorBot, htmlWithSelection, expectedOutput, imageProps );
+				assert.areEqual( '2px', img.getStyle( 'border-width' ) );
+				assert.areEqual( 'solid', img.getStyle( 'border-style' ) );
+				assert.areEqual( '10px 5px', img.getStyle( 'margin' ) );
+				assert.areEqual( 'right', img.getStyle( 'float' ) );
+				assert.areEqual( '86px', img.getStyle( 'height' ) );
+				assert.areEqual( '414px', img.getStyle( 'width' ) );
+				assert.areEqual( SRC, img.getAttribute( 'src' ) );
+			}, imageProps );
 		},
 
 		'test update image (remove)': function() {
@@ -460,25 +409,22 @@
 
 				wait();
 			} );
-<<<<<<< HEAD
-=======
 		},
 
 		'test insert new image': function() {
+			var bot = this.editorBot;
 			var htmlWithSelection = '';
 
-			// jscs:disable maximumLineLength
-			var expectedOutput = chooseExpectedOutput( {
-				standard: '<img alt="" src="' + SRC + '" style="border-style:solid;border-width:2px;float:right;height:86px;margin:10px 5px;width:414px;" />',
-				outputIE: '<img alt="" src="' + SRC + '" style="border-bottom:2px solid;border-left:2px solid;border-right:2px solid;border-top:2px solid;float:right;height:86px;margin:10px 5px;width:414px;" />',
-				outputNewIE: '<img alt="" src="' + SRC + '" style="border-style:solid;border-width:2px;float:right;height:86px;margin:10px 5px;width:414px;" />',
-				outputNewIE2: '<img alt="" src="' + SRC + '" style="border-style:solid;border-width:2px;float:right;height:86px;margin:10px 5px;width:414px;" />',
-				outputOpera: '<img alt="" src="' + SRC + '" style="border-bottom-style:solid;border-bottom-width:2px;border-left-style:solid;border-left-width:2px;border-right-style:solid;border-right-width:2px;border-top-style:solid;border-top-width:2px;float:right;height:86px;margin-bottom:10px;margin-left:5px;margin-right:5px;margin-top:10px;width:414px;" />',
-				outputSafari5: '<img alt="" src="' + SRC + '" style="border-bottom-style:solid;border-bottom-width:2px;border-left-style:solid;border-left-width:2px;border-right-style:solid;border-right-width:2px;border-top-style:solid;border-top-width:2px;float:right;height:86px;margin-bottom:10px;margin-left:5px;margin-right:5px;margin-top:10px;width:414px;" />'
-			} );
-			// jscs:enable maximumLineLength
-
-			testUpdateImage( this.editorBot, htmlWithSelection, expectedOutput, {
+			testUpdateImage( this.editorBot, htmlWithSelection, function() {
+				var img = bot.editor.editable().findOne( 'img' );
+				assert.areEqual( '2px', img.getStyle( 'border-width' ) );
+				assert.areEqual( 'solid', img.getStyle( 'border-style' ) );
+				assert.areEqual( '10px 5px', img.getStyle( 'margin' ) );
+				assert.areEqual( 'right', img.getStyle( 'float' ) );
+				assert.areEqual( '86px', img.getStyle( 'height' ) );
+				assert.areEqual( '414px', img.getStyle( 'width' ) );
+				assert.areEqual( SRC, img.getAttribute( 'src' ) );
+			}, {
 				txtUrl: SRC, // set txtUrl first because it will overwrite txtHeight and txtWidth after image loads
 				txtWidth: 414,
 				txtHeight: 86,
@@ -529,8 +475,6 @@
 				txtHeight: 10,
 				txtWidth: 10
 			} );
->>>>>>> 6575fa58
 		}
 	} );
-} )();
-//]]>+} )();