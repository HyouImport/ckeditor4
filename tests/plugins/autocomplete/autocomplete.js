--- conflicted
+++ resolved
@@ -367,14 +367,9 @@
 				getDocumentPositionStub = sinon.stub( CKEDITOR.dom.element.prototype, 'getDocumentPosition' )
 					.returns( { x: 0, y: 0 } ),
 				lastRangeRect = { left: 10, top: 10, height: 10 },
-<<<<<<< HEAD
 				offset = 3,
-				ac = new CKEDITOR.plugins.autocomplete( editor,
-					function() {
-=======
 				ac = new CKEDITOR.plugins.autocomplete( editor, {
 					textTestCallback: function() {
->>>>>>> 0a18a77b
 						var range = editor.createRange(),
 							invalidRect = { top: 0, left: 0, height: 5 };
 
