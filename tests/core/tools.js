﻿/* bender-tags: editor */

( function() {
	'use strict';

	var vendorPrefix = CKEDITOR.env.gecko ? '-moz-' :
			CKEDITOR.env.webkit ? '-webkit-' :
			CKEDITOR.env.ie ? '-ms-' :
			'';

	var htmlEncode = CKEDITOR.tools.htmlEncode,
		htmlDecode = CKEDITOR.tools.htmlDecode;

	bender.editor = {
		config: {
			language: 'en'
		}
	};
	function assertNormalizeCssText( expected, input, message ) {
		return function() {
			assert.areSame( expected, CKEDITOR.tools.normalizeCssText( input ), message );
		};
	}

	bender.test( {
		test_extend: function() {
			function fakeFn() {}

			var fakeObj = { fake1: 1, fake2: 2 };
			var fakeArray = [ 'Test', 10, fakeFn, fakeObj ];

			var target = {
				prop1: 'Test',
				prop2: 10,
				prop3: fakeFn,
				prop4: fakeObj,
				prop5: fakeArray
			};

			CKEDITOR.tools.extend( target, {
				prop3: 'Wrong',
				prop6: 'Good',
				prop7: fakeArray
			} );

			assert.areSame( 'Test'		, target.prop1, 'prop1 doesn\'t match' );
			assert.areSame( 10			, target.prop2, 'prop2 doesn\'t match' );
			assert.areSame( fakeFn		, target.prop3, 'prop3 doesn\'t match' );
			assert.areSame( fakeObj		, target.prop4, 'prop4 doesn\'t match' );
			assert.areSame( fakeArray	, target.prop5, 'prop5 doesn\'t match' );
			assert.areSame( 'Good'		, target.prop6, 'prop6 doesn\'t match' );
			assert.areSame( fakeArray	, target.prop7, 'prop7 doesn\'t match' );
		},

		test_isArray1: function() {
			assert.isTrue( CKEDITOR.tools.isArray( [] ) );
		},

		test_isArray2: function() {
			assert.isFalse( CKEDITOR.tools.isArray( { length: 1 } ) );
		},

		test_isArray3: function() {
			assert.isFalse( CKEDITOR.tools.isArray( null ) );
		},

		test_isArray4: function() {
			assert.isFalse( CKEDITOR.tools.isArray( window.x ) );
		},

		'test_htmlEncode - all covered entities': function() {
			assert.areSame( '&lt;b&gt;Test&amp;fun!&lt;/b&gt;', htmlEncode( '<b>Test&fun!</b>' ) );
		},

		'test htmlEncode - do not touch quotes': function() {
			assert.areSame( 'Test\'s &amp; "quote"', htmlEncode( 'Test\'s & "quote"' ) );
		},

		'test htmlEncode - tabs': function() {
			assert.areSame( 'A   B   \n\n\t\tC\n \t D', htmlEncode( 'A   B   \n\n\t\tC\n \t D' ), 'Tab should not be touched.' );
		},

		// Backwards compatibility with careless plugins like dialog or dialogui. All values must be accepted.
		'test htmlEncode - backwards compat': function() {
			assert.areSame( '', htmlEncode( undefined ), 'undef' );
			assert.areSame( '', htmlEncode( null ), 'null' );
			assert.areSame( '3', htmlEncode( 3 ), '3' );
			assert.areSame( '0', htmlEncode( 0 ), '0' );
		},

		'test htmlEncode - https://dev.ckeditor.com/ticket/3874': function() {
			assert.areSame( 'line1\nline2', htmlEncode( 'line1\nline2' ) );
		},

		// https://dev.ckeditor.com/ticket/13105#comment:8
		'test htmlDecode - all covered named entities': function() {
			assert.areSame( '< a & b > c \u00a0 d \u00ad e "', htmlDecode( '&lt; a &amp; b &gt; c &nbsp; d &shy; e &quot;' ) );
		},

		'test htmlDecode - numeric entities': function() {
			assert.areSame( '\u0001 \u000a \u00ff \uffff \u000c', htmlDecode( '&#1; &#10; &#255; &#65535; &#0012;' ) );
		},

		'test htmlDecode - duplications': function() {
			assert.areSame( '<a & b ><a & b >', htmlDecode( '&lt;a &amp; b &gt;&lt;a &amp; b &gt;' ) );
		},

		'test htmlDecode - double encoding': function() {
			assert.areSame( '&lt; &amp; &gt; &nbsp; &shy;', htmlDecode( '&amp;lt; &amp;amp; &amp;gt; &amp;nbsp; &amp;shy;' ) );
		},

		'test htmlDecode - triple encoding': function() {
			assert.areSame( '&amp;lt; &amp;amp; &amp;gt;', htmlDecode( '&amp;amp;lt; &amp;amp;amp; &amp;amp;gt;' ) );
		},

		'test htmlEncodeAttr - all covered entities': function() {
			assert.areSame( '&lt;a b=&quot;c&amp;d&quot;/&gt;', CKEDITOR.tools.htmlEncodeAttr( '<a b="c&d"/>' ) );
		},

		'test htmlDecodeAttr - all covered entities': function() {
			assert.areSame( '< " > & \u00a0 \u00ad \u000a', CKEDITOR.tools.htmlDecodeAttr( '&lt; &quot; &gt; &amp; &nbsp; &shy; &#10;' ) );
		},

		'test htmlDecodeAttr - double encoding': function() {
			assert.areSame( '&lt; &quot; &gt; &amp;', CKEDITOR.tools.htmlDecodeAttr( '&amp;lt; &amp;quot; &amp;gt; &amp;amp;' ) );
		},

		test_cssStyleToDomStyle1: function() {
			assert.areSame( 'backgroundColor', CKEDITOR.tools.cssStyleToDomStyle( 'background-color' ) );
		},

		test_cssStyleToDomStyle2: function() {
			assert.areSame( ( CKEDITOR.env.ie && document.documentMode <= 8 ) ? 'styleFloat' : 'cssFloat', CKEDITOR.tools.cssStyleToDomStyle( 'float' ) );
		},

		test_getNextNumber: function() {
			var number = CKEDITOR.tools.getNextNumber();
			assert.areSame( number +  1, CKEDITOR.tools.getNextNumber() );
			assert.areSame( number +  2, CKEDITOR.tools.getNextNumber() );
			assert.areSame( number +  3, CKEDITOR.tools.getNextNumber() );
		},

		test_trim1: function() {
			assert.areSame( 'test', CKEDITOR.tools.trim( '    test   ' ) );
		},

		test_trim2: function() {
			assert.areSame( 'test', CKEDITOR.tools.trim( ' \n \t  test\n  \t ' ) );
		},

		test_ltrim1: function() {
			assert.areSame( 'test   ', CKEDITOR.tools.ltrim( '    test   ' ) );
		},

		test_ltrim2: function() {
			assert.areSame( 'test\n  \t ', CKEDITOR.tools.ltrim( ' \n \t  test\n  \t ' ) );
		},

		test_rtrim1: function() {
			assert.areSame( '    test', CKEDITOR.tools.rtrim( '    test   ' ) );
		},

		test_rtrim2: function() {
			assert.areSame( ' \n \t  test', CKEDITOR.tools.rtrim( ' \n \t  test\n  \t ' ) );
		},

		test_clone: function() {
			var obj = {
				name: 'John',
				cars: {
					Mercedes: { color: 'blue' },
					Porsche: { color: 'red' }
				}
			};

			var clone = CKEDITOR.tools.clone( obj );

			clone.name = 'Paul';
			clone.cars.Porsche.color = 'silver';

			assert.areSame( 'John', obj.name );
			assert.areSame( 'Paul', clone.name );

			assert.areNotSame( obj.cars, clone.cars );
			assert.areSame( 'red', obj.cars.Porsche.color );
			assert.areSame( 'silver', clone.cars.Porsche.color );
		},

		test_clone_DOM: function() {
			var anchor = document.createElement( 'a' );
			var obj = {
				anchor: anchor
			};

			var clone = CKEDITOR.tools.clone( obj );

			assert.areSame( clone.anchor, anchor );
		},

		test_clone_Window: function() {
			if ( CKEDITOR.env.ie && CKEDITOR.env.version == 8 ) {
				assert.ignore();
			}

			var obj = {
				window: window
			};

			var clone = CKEDITOR.tools.clone( obj );

			assert.areSame( clone.window, window );
		},

		test_clone_Document: function() {
			var obj = {
				document: document
			};

			var clone = CKEDITOR.tools.clone( obj );

			assert.areSame( clone.document, document );
		},

		test_repeat: function() {
			assert.areSame( '&nbsp;&nbsp;&nbsp;', CKEDITOR.tools.repeat( '&nbsp;', 3 ) );
		},
// Function escapeCssSelector removed in r5956
//		test_escapeCssSelector: function ()
//		{
//			assert.areSame( '\\.\\,\\*\\=\\~\\$\\^\\(\\)\\ \\:\\#\\+\\>', CKEDITOR.tools.escapeCssSelector( '.,*=~$^() :#+>' ) );
//		},

		test_callFunction: function() {
			var argARef  = 'http://ckeditor.com/index.html#myanchor',
			func = CKEDITOR.tools.addFunction( function( argA ) {
				assert.areSame( argA, argARef );
			} );

			CKEDITOR.tools.callFunction( func, argARef );
		},

		test_createClass: function() {
			var A = CKEDITOR.tools.createClass( {
					_: {
						type: function() {
							return 'A:';
						}
					},
					$: function( name ) {
						this._name = name;
					},
					proto: {
						name: function() {
							// Call private method.
							return this._.type() + this._name;
						}
					}
				} );

			var B = CKEDITOR.tools.createClass( {
						base: A,
						$: function() {
							// Call super constructor.
							this.base.apply( this, arguments );
						},
						proto: {
							type: function() {
								return 'B:';
							}
						}
					} );

			var C = CKEDITOR.tools.createClass( {
					base: B,
					$: function() {
						// Call super constructor recursively.
						this.base.apply( this, arguments );
					},
					proto: {
						// Overrides super class method.
						name: function() {
							// Call the super method.
							return C.baseProto.name.call( this ).replace( /A/, 'C' );
						}
					}
				} );

			var a = new A( 'foo' );
			assert.areSame( 'A:foo', a.name(), 'check the name of a' );
			assert.isTrue( a instanceof A, 'check instanceof A' );

			var b = new B( 'bar' );
			assert.areSame( 'A:bar', b.name(), 'check the name of b' );
			assert.areSame( B.base, A, 'check base class of B' );
			assert.isTrue( b instanceof A && b instanceof B, 'check instanceof both A & B' );

			var c = new C( 'lol' );
			assert.areSame( 'C:lol', c.name(), 'check the name of c' );
			assert.areSame( C.base, B, 'check base class of C' );
			assert.isTrue( c instanceof A && c instanceof B && c instanceof C, 'check instanceof both A & B & C' );
		},

		testNormalizeCssText: assertNormalizeCssText( 'color:red;font-size:10px;width:10.5em;', ' width: 10.5em ; COLOR : red; font-size:10px  ; ', 'order, lowercase and white spaces' ),

		testNormalizeCssText2: function() {
			var n = CKEDITOR.tools.normalizeCssText;

			assert.areSame( '', n( ' ' ), 'empty' );

			assert.areSame( 'background:-webkit-gradient(linear, 0 0, 0 100, from(#fff), to(#d3d3d3));',
				n( 'background: -webkit-gradient(linear, 0 0, 0 100, from(#fff), to(#d3d3d3));' ), 'gradient' );

			assert.areSame( 'border-radius:3px;cursor:default;float:left;height:18px;opacity:0.4;outline:none;padding:2px 4px;',
				n( 'height: 18px; padding: 2px 4px; border-radius: 3px; outline: none; cursor: default;	float: left; opacity: 0.4' ), 'various 1' );

			assert.areSame( 'color:red;filter:alpha(opacity = 70);width:10px;',
				n( 'color: red; filter: alpha(opacity = 70); width: 10px' ), 'filter' );

			assert.areSame( 'color:red;width:bold;', n( 'COLOR: red; WIDTH: bold' ), 'upper case' );

			assert.areSame( 'color:rgba(255, 35, 35, 0.4);top:0;', n( 'color: rgba(255, 35, 35, 0.4); top: 0' ), 'rgba' );

			assert.areSame( 'background-image:url(\'http://cke.com/g.gif?hello=1&bye=0\');display:none;',
				n( 'background-image: url(\'http://cke.com/g.gif?hello=1&bye=0\'); display: none;' ), 'special chars in URL' );
		},

		testNormalizeCssText3: function() {
			var n = CKEDITOR.tools.normalizeCssText;

			assert.areSame( '', n( ' ', true ), 'empty' );

			assert.areSame( 'color:red;float:left;margin:0.5em;width:10px;',
				n( 'color: red; width: 10px; margin: 0.5em; float: left', true ), 'various' );
		},

		testQuoteEntity: assertNormalizeCssText( 'font-family:"foo";', 'font-family: &quot;foo&quot;;', '' ),

		// (https://dev.ckeditor.com/ticket/10750)
		'test Normalize double quote': assertNormalizeCssText( 'font-family:"crazy font";', 'font-family: "crazy font";',
			'quoted font name' ),
		'test Normalize single quote': assertNormalizeCssText( 'font-family:\'crazy font\';', 'font-family: \'crazy font\';',
			'single-quoted font name' ),

		'test Normalize generic family name serif': assertNormalizeCssText( 'font-family:serif;', 'font-family: serif;',
			'generic-family name is not escaped' ),
		'test Normalize generic family name sans-serif': assertNormalizeCssText( 'font-family:sans-serif;', 'font-family: sans-serif;',
			'generic-family name is not escaped' ),
		'test Normalize generic family name cursive': assertNormalizeCssText( 'font-family:cursive;', 'font-family: cursive;',
			'generic-family name is not escaped' ),
		'test Normalize generic family name fantasy': assertNormalizeCssText( 'font-family:fantasy;', 'font-family: fantasy;',
			'generic-family name is not escaped' ),
		'test Normalize generic family name monospace': assertNormalizeCssText( 'font-family:monospace;', 'font-family: monospace;',
			'generic-family name is not escaped' ),

		'test Normalize generic and non-generic mix': assertNormalizeCssText( 'font-family:"foo",serif;', 'font-family: "foo", serif;',
			'family-name and generic-family mix' ),
		'test Normalize letter casing sensitivity': assertNormalizeCssText( 'font-family:"FFo baR";', 'font-family: "FFo baR";',
			'letter casing sensivity' ),
		// It's also possible to use font named as any generic-family member as long as it's enclosed within quotes.
		'test Normalize generic-family token as family-name': assertNormalizeCssText( 'font-family:"serif";', 'font-family:"serif";',
			'accept generic-family token as family-name' ),
		'test Normalize unquoted family name with hyphen': assertNormalizeCssText( 'font-family:my-cool-font;', 'font-family:my-cool-font;',
			'unquoted family name with hyphen' ),
		'test Normalize font name with multiple spaces': assertNormalizeCssText( 'font-family:"Space    font";', 'font-family:"Space    font";',
			'font name with multiple spaces' ),

		'test Normalize family name with quotes': assertNormalizeCssText( 'font-family:"\'Sarcasm\'";', 'font-family:"\'Sarcasm\'";',
			'family name with quotes' ),
		'test Normalize family name with special characters': assertNormalizeCssText( 'font-family:"\'This is   -!$   custom Font\'";', 'font-family:"\'This is   -!$   custom Font\'";',
			'family name with special characters' ),

		// If there's a syntax error in the style - just leave it like that.
		'test Normalize syntax error': assertNormalizeCssText( 'font-family:"crazy font",;', 'font-family:"crazy font",;',
			'style syntax error' ),


		testConvertRgbToHex: function() {
			var c = CKEDITOR.tools.convertRgbToHex;

			assert.areSame( '', c( '' ), 'empty 1' );
			assert.areSame( 'rgb()', c( 'rgb()' ), 'empty 2' );

			assert.areSame( '#000000', c( 'rgb(0, 0, 0)' ), 'case 1' );
			assert.areSame( '#326496', c( 'rgb(50, 100, 150)' ), 'case 2' );
			assert.areSame( '#010209', c( 'rgb(1, 2, 9)' ), 'case 3' );

			assert.areSame( '#010203', c( 'rgb(  1,2 , 3 )' ), 'case 4' );

			assert.areSame( 'color:#010203; border-color:#ffff00;', c( 'color:rgb(1,2,3); border-color:rgb(255,255,0);' ), 'multiple' );
		},

		// https://dev.ckeditor.com/ticket/14252
		testNormalizeHex: function() {
			var c = CKEDITOR.tools.normalizeHex;

			assert.areSame( '', c( '' ), 'empty' );

			assert.areSame( '#000000', c( '#000000' ), 'Long hex' );
			assert.areSame( '#000000', c( '#000' ), 'Short hex' );

			assert.areSame( '#ffff00', c( '#ffff00' ), 'Long, lower-case hex' );
			assert.areSame( '#ffff00', c( '#FFFF00' ), 'Long, upper-case hex' );
			assert.areSame( '#ffff00', c( '#ff0' ), 'Short, lower-case hex' );
			assert.areSame( '#ffff00', c( '#FF0' ), 'Short, upper-case hex' );
			assert.areSame( '#ffff00', c( '#FfFf00' ), 'Long, mixed-case hex' );
			assert.areSame( '#ffff00', c( '#Ff0' ), 'Short, mixed-case hex' );
		},

		testCssLength: function() {
			var cssLength = CKEDITOR.tools.cssLength;

			assert.areSame( '', cssLength( false ) );	// reset the style
			assert.areSame( '', cssLength( null ) );	// reset the style
			assert.areSame( '', cssLength( undefined ) );	// reset the style
			assert.areSame( '0px', cssLength( 0 ) );
			assert.areSame( '42px', cssLength( 42 ) );
			assert.areSame( '-42px', cssLength( -42 ) );
			assert.areSame( '42.42px', cssLength( 42.42 ) );
			assert.areSame( '', cssLength( 0 / 0 ) );	// Gives NaN

			assert.areSame( '', cssLength( '' ) );
			assert.areSame( ' ', cssLength( ' ' ) );
			assert.areSame( ' CK ', cssLength( ' CK ' ) );

			assert.areSame( 'NaN', cssLength( 'NaN' ) );
			assert.areSame( 'Infinity', cssLength( 'Infinity' ) );
			assert.areSame( 'false', cssLength( 'false' ) );
			assert.areSame( 'null', cssLength( 'null' ) );

			assert.areSame( '0px', cssLength( '0' ) );
			assert.areSame( '42.42px', cssLength( '42.42' ) );
			assert.areSame( '42.42px', cssLength( ' 42.42	' ) );
			assert.areSame( '42px', cssLength( '42px' ) );
			assert.areSame( ' 42%', cssLength( ' 42%' ) );
			assert.areSame( '42em ', cssLength( '42em ' ) );
		},

		'test cssVendorPrefix - object': function() {
			var obj = CKEDITOR.tools.cssVendorPrefix( 'border-radius', 'val' );

			assert.areSame( 'val', obj[ vendorPrefix + 'border-radius' ] );
			assert.areSame( 'val', obj[ 'border-radius' ] );

			// Coool...
			var len = 0;
			for ( var k in obj ) // jshint ignore:line
				len++;

			assert.areSame( 2, len );
		},

		'test cssVendorPrefix - string': function() {
			var str = CKEDITOR.tools.cssVendorPrefix( 'border-radius', 'val', true );

			assert.areSame( vendorPrefix + 'border-radius:val;border-radius:val', str );
		},

		'test writeCssText': function() {
			var write = CKEDITOR.tools.writeCssText;

			assert.areSame( '', write() );
			assert.areSame( '', write( {} ) );
			assert.areSame( 'a:0', write( { a: '0' } ) );
			assert.areSame( 'a:0; b:1', write( { a: '0', b: '1' } ) );
			assert.areSame( 'a:1; b:0; c:2', write( { b: '0', c: '2', a: '1' }, true ) );
		},

		'test objectCompare': function() {
			var obj1 = { a: 1, b: '2' },
				obj2 = { a: 1 },
				obj3 = { a: 1, b: '2' },
				obj4 = { a: 1, b: '3' };

			var comp = CKEDITOR.tools.objectCompare;

			assert.isTrue( comp( obj1, obj1 ), 'obj1, obj1' );
			assert.isTrue( comp( obj1, obj1, true ), 'obj1, obj1, onlyLeft' );

			assert.isFalse( comp( obj1, obj2 ), 'obj1, obj2' );
			assert.isFalse( comp( obj1, obj2, true ), 'obj1, obj2, onlyLeft' );

			assert.isFalse( comp( obj2, obj1 ), 'obj2, obj1' );
			assert.isTrue( comp( obj2, obj1, true ), 'obj2, obj1, onlyLeft' );

			assert.isTrue( comp( obj1, obj3 ), 'obj1, obj3' );
			assert.isTrue( comp( obj1, obj3, true ), 'obj1, obj3, onlyLeft' );

			assert.isTrue( comp( obj3, obj1 ), 'obj3, obj1' );
			assert.isTrue( comp( obj3, obj1, true ), 'obj3, obj1, onlyLeft' );

			assert.isFalse( comp( obj1, obj4 ), 'obj1, obj4' );
		},

		'test copy': function() {
			var orig = {
				a: 1,
				b: true,
				c: [ 1, 2, 3 ],
				d: { e: 1 }
			};

			var copy = CKEDITOR.tools.copy( orig );

			assert.areNotSame( copy, orig );
			assert.areSame( copy.a, orig.a );
			assert.areSame( copy.b, orig.b );
			assert.areSame( copy.c, orig.c );
			assert.areSame( copy.d, orig.d );
		},

		'test objectKeys': function() {
			var keys = CKEDITOR.tools.objectKeys;

			arrayAssert.itemsAreEqual( [ 'foo', 'bar', '$ x !/', 'bom' ], keys( { foo: 1, bar: 'a', '$ x !/': false, bom: undefined } ) );
			arrayAssert.itemsAreEqual( [], keys( {} ) );
		},

		'test convertArrayToObject': function() {
			var arr = [ 'foo', 'bar', 'foo' ],
				obj;

			obj = CKEDITOR.tools.convertArrayToObject( arr );
			assert.isTrue( obj.foo );
			assert.isTrue( obj.bar );
			arrayAssert.itemsAreEqual( [ 'foo', 'bar' ], CKEDITOR.tools.objectKeys( obj ) );

			obj = CKEDITOR.tools.convertArrayToObject( arr, 1 );
			assert.areSame( 1, obj.foo );
			assert.areSame( 1, obj.bar );

			arrayAssert.itemsAreEqual( [], CKEDITOR.tools.objectKeys( CKEDITOR.tools.convertArrayToObject( {} ) ) );
		},

		'test eventsBuffer': function() {
			var output = 0,
				buffer = CKEDITOR.tools.eventsBuffer( 200, function() {
					output++;
				} );

			assert.areSame( 0, output );

			buffer.input();

			assert.areSame( 1, output );

			buffer.input();
			buffer.input();
			buffer.input();

			assert.areSame( 1, output );

			wait( function() {
				assert.areSame( 1, output );

				wait( function() {
					assert.areSame( 2, output );

					buffer.input();

					assert.areSame( 2, output );

					wait( function() {
						assert.areSame( 3, output );

						// Check that input triggered after 70ms from previous
						// buffer.input will trigger output after next 140ms (200-70).
						wait( function() {
							buffer.input();

							assert.areSame( 3, output );

							wait( function() {
								assert.areSame( 4, output );
							}, 140 );
						}, 70 );
					}, 210 );
				}, 110 );
			}, 100 );
		},

		'test eventsBuffer.reset': function() {
			var output = 0,
				buffer = CKEDITOR.tools.eventsBuffer( 100, function() {
					output++;
				} );

			assert.areSame( 0, output );

			buffer.input();

			assert.areSame( 1, output );

			buffer.input();
			buffer.reset();

			wait( function() {
				assert.areSame( 1, output );

				buffer.input();

				assert.areSame( 2, output );
			}, 110 );
		},

		'test eventsBuffer context': function() {
			var spy = sinon.spy(),
				ctxObj = {},
				buffer = CKEDITOR.tools.eventsBuffer( 100, spy, ctxObj );

			buffer.input();

			assert.areSame( ctxObj, spy.getCall( 0 ).thisValue, 'callback was executed with the right context' );
		},

		'test capitalize': function() {
			var c = CKEDITOR.tools.capitalize;

			assert.areSame( '', c( '' ) );
			assert.areSame( 'A', c( 'A' ) );
			assert.areSame( 'A', c( 'a' ) );
			assert.areSame( 'Ab', c( 'ab' ) );
			assert.areSame( 'Ab', c( 'aB' ) );
			assert.areSame( 'Abcdef', c( 'aBcDeF' ) );

			assert.areSame( 'A', c( 'a', true ) );
			assert.areSame( 'Ab', c( 'ab', true ) );
			assert.areSame( 'AB', c( 'aB', true ) );
			assert.areSame( 'ABcDeF', c( 'aBcDeF', true ) );
		},

		'test throttle': function() {
			var foo = 'foo',
				baz = 'baz',
				inputSpy = sinon.spy(),
				buffer = CKEDITOR.tools.throttle( 200, inputSpy );

			buffer.input( foo );

			assert.areSame( 1, inputSpy.callCount, 'Call count after the first call' );
			assert.isTrue( inputSpy.calledWithExactly( foo ), 'Call argument after the first call' );

			buffer.input( baz );

			assert.areSame( 1, inputSpy.callCount, 'Call count after the second call' );
			assert.isTrue( inputSpy.calledWithExactly( foo ), 'Call argument the after second call' );

			wait( function() {
				assert.areSame( 1, inputSpy.callCount, 'Call count after the second call timeout (1st)' );
				assert.isTrue( inputSpy.calledWithExactly( foo ), 'Call argument after the second call timeout (1st)' );

				wait( function() {
					assert.areSame( 2, inputSpy.callCount, 'Call count after the second call timeout (2nd)' );
					assert.isTrue( inputSpy.getCall( 1 ).calledWithExactly( baz ), 'Call argument after the second call timeout (2nd)' );

					buffer.input( foo );

					wait( function() {
						assert.areSame( 3, inputSpy.callCount, 'Call count after the third call' );
						assert.isTrue( inputSpy.getCall( 2 ).calledWithExactly( foo ), 'Call argument after the third call' );

						// Check that input triggered after 70ms from previous
						// buffer.input will trigger output after next 140ms (200-70).
						wait( function() {
							buffer.input( baz );

							assert.areSame( 3, inputSpy.callCount, 'Call count after the fourth call' );

							wait( function() {
								assert.areSame( 4, inputSpy.callCount, 'Call count after the fourth call timeout' );
								assert.isTrue( inputSpy.getCall( 3 ).calledWithExactly( baz ), 'Call argument after the fourth call timeout' );
							}, 140 );
						}, 70 );
					}, 210 );
				}, 110 );
			}, 100 );
		},

		'test throttle always uses the most recent argument': function() {
			var input = sinon.stub(),
				buffer = CKEDITOR.tools.throttle( 50, input );

			buffer.input( 'first' );

			assert.areSame( 1, input.callCount, 'Call count after the first call' );
			sinon.assert.calledWithExactly( input.getCall( 0 ), 'first' );

			buffer.input( 'second' );

			buffer.input( 'third' );

			wait( function() {
				assert.areSame( 2, input.callCount, 'Call count after the timeout' );
				sinon.assert.calledWithExactly( input.getCall( 1 ), 'third' );
			}, 100 );
		},

		'test throttle.reset': function() {
			var inputSpy = sinon.spy(),
				buffer = CKEDITOR.tools.throttle( 100, inputSpy );

			assert.areSame( 0, inputSpy.callCount, 'Initial call count' );

			buffer.input();

			assert.areSame( 1, inputSpy.callCount, 'Call count after the first call' );

			buffer.input();
			buffer.reset();

			assert.areSame( 1, inputSpy.callCount, 'Call count after reset' );

			buffer.input();

			assert.areSame( 2, inputSpy.callCount, 'Call count after the second call' );
		},

		'test throttle context': function() {
			var spy = sinon.spy(),
				ctxObj = {},
				buffer = CKEDITOR.tools.throttle( 100, spy, ctxObj );

			buffer.input();

			assert.areSame( ctxObj, spy.getCall( 0 ).thisValue, 'callback was executed with the right context' );
		},

		'test checkIfAnyObjectPropertyMatches': function() {
			var c = CKEDITOR.tools.checkIfAnyObjectPropertyMatches,
				r1 = /foo/,
				r2 = /f.*oo/;

			assert.isTrue( c( { foo: 1 }, r1 ) );
			assert.isTrue( c( { foo: 1, bar: 1 }, r1 ) );
			assert.isTrue( c( { bar: 1, fxoo: 1 }, r2 ) );

			assert.isFalse( c( {}, r1 ) );
			assert.isFalse( c( { bar: 1 }, r1 ) );
			assert.isFalse( c( { bar: 1, f: 1, oo: 1 }, r2 ) ); // Ekhem, don't try to objectKeys().join();
		},

		'test checkIfAnyArrayItemMatches': function() {
			var c = CKEDITOR.tools.checkIfAnyArrayItemMatches,
				r1 = /foo/,
				r2 = /f.+oo/;

			assert.isTrue( c( [ 'foo' ], r1 ) );
			assert.isTrue( c( [ 'bar', 'foo' ], r1 ) );
			assert.isTrue( c( [ 'foo', 'bar', 'foo' ], r1 ) );

			assert.isFalse( c( [], r1 ) );
			assert.isFalse( c( [ 'bar' ], r1 ) );
			assert.isFalse( c( [ 'bar', 'f', 'oo' ], r1 ) );
			assert.isFalse( c( [ 'bar', 'f', 'oo' ], r2 ) ); // Ekhem, don't try to join();
		},

		'test transformPlainTextToHtml ENTER_BR': function() {
			var text = '<b>foo</b>\n\nbar\n\tboom',
				html = CKEDITOR.tools.transformPlainTextToHtml( text, CKEDITOR.ENTER_BR );

			assert.areSame( '&lt;b&gt;foo&lt;/b&gt;<br><br>bar<br>&nbsp;&nbsp; &nbsp;boom', html );
		},

		'test transformPlainTextToHtml ENTER_P': function() {
			var text = '<b>foo</b>\n\nbar\n\tboom',
				html = CKEDITOR.tools.transformPlainTextToHtml( text, CKEDITOR.ENTER_P );

			assert.areSame( '<p>&lt;b&gt;foo&lt;/b&gt;</p><p>bar<br>&nbsp;&nbsp; &nbsp;boom</p>', html );
		},

		'test getUniqueId': function() {
			var uuid = CKEDITOR.tools.getUniqueId();

			assert.isString( uuid, 'UUID should be a string.' );
			assert.isMatching( /[a-z]/, uuid[ 0 ], 'First character of UUID should be z letter.' );
			assert.areSame( 33, uuid.length, 'UUID.length' );
		},

		'test setCookie': function() {
			var name = 'test-cookie-name',
				value = 'test-value' + Math.random();

			CKEDITOR.tools.setCookie( name, value );
			assert.isMatching( name + '=' + value, document.cookie, 'cookie is set correctly' );
		},

		'test getCookie': function() {
			var name = 'test2-cookie-name',
				value = 'test-value' + Math.random();

			document.cookie = encodeURIComponent( name ) + '=' + encodeURIComponent( value ) + ';path=/';
			assert.areSame( CKEDITOR.tools.getCookie( name ), value, 'getCookie returns proper cookie' );
		},

		'test getCsrfToken': function() {
			var token = CKEDITOR.tools.getCsrfToken();

			// Check if token is saved in cookie.
			assert.isMatching( 'ckCsrfToken=' + token, document.cookie, 'getCsrfToken sets proper cookie' );

			// Check token length.
			assert.areEqual( token.length, 40, 'token has proper length' );

			// Check if next token will be the same.
			assert.areEqual( token, CKEDITOR.tools.getCsrfToken(), 'getCsrfToken returns token from cookie' );
		},

		'test escapeCss - invalid selector': function() {
			var selector;
			var escapedSelector = CKEDITOR.tools.escapeCss( selector );

			// Check undefined selector.
			assert.areSame( escapedSelector, '', 'invalid selector - undefined' );

			selector = null;
			escapedSelector = CKEDITOR.tools.escapeCss( selector );

			// Check null selector.
			assert.areSame( escapedSelector, '', 'invalid selector - null' );

			selector = '';
			escapedSelector = CKEDITOR.tools.escapeCss( selector );

			// Check empty selector.
			assert.areSame( escapedSelector, '', 'invalid selector - empty' );
		},

		'test escapeCss - starts-with-number selector': function() {
			var selector = '100';
			var escapedSelector = CKEDITOR.tools.escapeCss( selector );

			// Check starts-with-number selector.
			assert.areSame( escapedSelector, '\\31 00', 'starts-with-number selector' );

			selector = '0';
			escapedSelector = CKEDITOR.tools.escapeCss( selector );

			// Check only-one-number selector.
			assert.areSame( escapedSelector, '\\30 ', 'only-one-number selector' );
		},

		'test escapeCss - standard selector': function() {
			var selector = 'aaa';
			var escapedSelector = CKEDITOR.tools.escapeCss( selector );

			// Check standard selector.
			assert.areSame( escapedSelector, 'aaa', 'standard selector' );
		},

		// #810
		'test getMouseButton': function() {
			var isIe8 = CKEDITOR.env.ie && CKEDITOR.env.version < 9;

			function generateMouseButtonAsserts( inputs ) {
				function generateEvent( button ) {
					return {
						data: {
							$: {
								button: button
							}
						}
					};
				}

				CKEDITOR.tools.array.forEach( inputs, function( input ) {
					assert.areSame( input[ 0 ], CKEDITOR.tools.getMouseButton( generateEvent( input[ 1 ] ) ) );
				} );
			}

			generateMouseButtonAsserts( [
				[ CKEDITOR.MOUSE_BUTTON_LEFT, isIe8 ? 1 : CKEDITOR.MOUSE_BUTTON_LEFT ],
				[ CKEDITOR.MOUSE_BUTTON_MIDDLE, isIe8 ? 4 : CKEDITOR.MOUSE_BUTTON_MIDDLE ],
				[ CKEDITOR.MOUSE_BUTTON_RIGHT, isIe8 ? 2 : CKEDITOR.MOUSE_BUTTON_RIGHT ]
			] );
		},

		// #662
		'test hexstring to bytes converter': function() {
			var testCases = [
				{
					hex: '00',
					bytes:	[ 0 ]
				},
				{
					hex: '000000',
					bytes: [ 0, 0, 0 ]
				},
				{
					hex: '011001',
					bytes: [ 1, 16, 1 ]
				},
				{
					hex: '0123456789ABCDEF',
					bytes: [ 1, 35, 69, 103, 137, 171, 205, 239 ]
				},
				{
					hex: 'FFFFFFFF',
					bytes: [ 255, 255, 255, 255 ]
				},
				{
					hex: 'fc0fc0',
					bytes: [ 252, 15, 192 ]
				},
				{
					hex: '08A11D8ADA2B',
					bytes: [ 8, 161, 29, 138, 218, 43 ]
				}
			];
			CKEDITOR.tools.array.forEach( testCases, function( test ) {
				arrayAssert.itemsAreEqual( test.bytes, CKEDITOR.tools.convertHexStringToBytes( test.hex ) );
			} );
		},

		// #662
		'test bytes to base64 converter': function() {
			var testCases = [
				{
					bytes: [ 0 ],
					base64: 'AA=='
				},
				{
					bytes: [ 0, 0, 0 ],
					base64: 'AAAA'
				},
				{
					bytes: [ 1, 16, 1 ],
					base64: 'ARAB'
				},
				{
					bytes: [ 1, 35, 69, 103, 137, 171, 205, 239 ],
					base64: 'ASNFZ4mrze8='
				},
				{
					bytes: [ 255, 255, 255 ],
					base64: '////'
				},
				{
					bytes: [ 252, 15, 192 ],
					base64: '/A/A'
				},
				{
					bytes: [ 8, 161, 29, 138, 218, 43 ],
					base64: 'CKEditor'
				},
				{
					// jscs:disable
					bytes: [ 0, 16, 131, 16, 81, 135, 32, 146, 139, 48, 211, 143, 65, 20, 147, 81, 85, 151, 97, 150, 155, 113, 215, 159, 130, 24, 163, 146, 89, 167, 162, 154, 171, 178, 219, 175, 195, 28, 179, 211, 93, 183, 227, 158, 187, 243, 223, 191 ],
					// jscs:enable
					base64: 'ABCDEFGHIJKLMNOPQRSTUVWXYZabcdefghijklmnopqrstuvwxyz0123456789+/'
				}
			];

			CKEDITOR.tools.array.forEach( testCases, function( test ) {
				assert.areSame( test.base64, CKEDITOR.tools.convertBytesToBase64( test.bytes ) );
			} );
		},
<<<<<<< HEAD
=======

		// (#1791)
		'test detect plugins conflict - with conflicting plugins': function() {
			var editor = {
					plugins: {
						'plugin1': 1,
						'plugin2': 2
					}
				},
				spy = sinon.spy( CKEDITOR, 'warn' ),

				result = CKEDITOR.tools.detectPluginsConflict( editor, 'plugin', [ 'plugin1', 'plugin2' ] );

			spy.restore();

			assert.isTrue( result, 'Conflicts detected.' );
			assert.isTrue( spy.calledWith( 'editor-plugin-conflict', { plugin: 'plugin', replacedWith: 'plugin1' } ) );
		},

		// (#1791)
		'test detect plugins conflict - without conflicting plugins': function() {
			var editor = {
					plugins: {}
				},
				spy = sinon.spy( CKEDITOR, 'warn' ),

				result = CKEDITOR.tools.detectPluginsConflict( editor, 'plugin', [ 'plugin1', 'plugin2' ] );

			spy.restore();

			assert.isFalse( result, 'Conflicts not detected.' );
			assert.isFalse( spy.called );
		}
>>>>>>> 4424479d

		// (#2224)
		'test convertToPx': function() {
			var conversionArray = [ {
				input: '10px',
				output: 10
			}, {
				input: '-15px',
				output: -15
			}, {
				input: '10pt',
				output: 13
			}, {
				input: '-20px',
				output: -20
			}, {
				input: '.25in',
				output: 24
			}, {
				input: '-.5in',
				output: -48
			}, {
				input: '50%',
				output: '50%'
			} ];

			CKEDITOR.tools.array.forEach( conversionArray, function( item ) {
				assert.areSame( item.output, CKEDITOR.tools.convertToPx( item.input ), 'Value ' + item.input + ' should be converted to ' + item.output );
			} );
		}
	} );
} )();<|MERGE_RESOLUTION|>--- conflicted
+++ resolved
@@ -953,8 +953,6 @@
 				assert.areSame( test.base64, CKEDITOR.tools.convertBytesToBase64( test.bytes ) );
 			} );
 		},
-<<<<<<< HEAD
-=======
 
 		// (#1791)
 		'test detect plugins conflict - with conflicting plugins': function() {
@@ -987,8 +985,7 @@
 
 			assert.isFalse( result, 'Conflicts not detected.' );
 			assert.isFalse( spy.called );
-		}
->>>>>>> 4424479d
+		},
 
 		// (#2224)
 		'test convertToPx': function() {
